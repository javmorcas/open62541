from __future__ import print_function
import sys
import time
import platform
import getpass
from collections import OrderedDict
import re
import xml.etree.ElementTree as etree
import itertools
import argparse

types = OrderedDict() # contains types that were already parsed
typedescriptions = {} # contains type nodeids

excluded_types = ["NodeIdType", "InstanceNode", "TypeNode", "Node", "ObjectNode",
                  "ObjectTypeNode", "VariableNode", "VariableTypeNode", "ReferenceTypeNode",
                  "MethodNode", "ViewNode", "DataTypeNode",
                  "UA_ServerDiagnosticsSummaryDataType", "UA_SamplingIntervalDiagnosticsDataType",
                  "UA_SessionSecurityDiagnosticsDataType", "UA_SubscriptionDiagnosticsDataType",
                  "UA_SessionDiagnosticsDataType"]

builtin_types = ["Boolean", "SByte", "Byte", "Int16", "UInt16", "Int32", "UInt32",
                 "Int64", "UInt64", "Float", "Double", "String", "DateTime", "Guid",
                 "ByteString", "XmlElement", "NodeId", "ExpandedNodeId", "StatusCode",
                 "QualifiedName", "LocalizedText", "ExtensionObject", "DataValue",
                 "Variant", "DiagnosticInfo"]

# If the type does not contain pointers, it can be copied with memcpy
# (internally, not into the protocol message). This dict contains the sizes of
# fixed-size types. Parsed types are added if they apply.
builtin_fixed_size = ["Boolean", "SByte", "Byte", "Int16", "UInt16", "Int32", "UInt32",
                      "Int64", "UInt64", "Float", "Double", "DateTime", "Guid", "StatusCode"]

# Some types can be memcpy'd off the binary stream. That's especially important
# for arrays. But we need to check if they contain padding and whether the
# endianness is correct. This dict gives the C-statement that must be true for the
# type to be overlayable. Parsed types are added if they apply.
builtin_overlayable = {"Boolean": "true", "SByte": "true", "Byte": "true",
                       "Int16": "UA_BINARY_OVERLAYABLE_INTEGER", "UInt16": "UA_BINARY_OVERLAYABLE_INTEGER",
                       "Int32": "UA_BINARY_OVERLAYABLE_INTEGER", "UInt32": "UA_BINARY_OVERLAYABLE_INTEGER",
                       "Int64": "UA_BINARY_OVERLAYABLE_INTEGER", "UInt64": "UA_BINARY_OVERLAYABLE_INTEGER",
                       "Float": "UA_BINARY_OVERLAYABLE_FLOAT", "Double": "UA_BINARY_OVERLAYABLE_FLOAT",
                       "DateTime": "UA_BINARY_OVERLAYABLE_INTEGER", "StatusCode": "UA_BINARY_OVERLAYABLE_INTEGER",
                       "Guid": "(UA_BINARY_OVERLAYABLE_INTEGER && offsetof(UA_Guid, data2) == sizeof(UA_UInt32) && " + \
                       "offsetof(UA_Guid, data3) == (sizeof(UA_UInt16) + sizeof(UA_UInt32)) && " + \
                       "offsetof(UA_Guid, data4) == (2*sizeof(UA_UInt32)))"}

################
# Type Classes #
################

class StructMember(object):
    def __init__(self, name, memberType, isArray):
        self.name = name
        self.memberType = memberType
        self.isArray = isArray

class Type(object):
    def __init__(self, outname, xml):
        self.name = xml.get("Name")
        self.ns0 = ("true" if outname == "ua_types" else "false")
        self.typeIndex = outname.upper() + "_" + self.name.upper()
        self.outname = outname
        self.description = ""
        self.fixed_size = "false"
        self.overlayable = "false"
        if self.name in builtin_types:
            self.builtin = "true"
        else:
            self.builtin = "false"
        self.members = [StructMember("", self, False)] # Returns one member: itself. Overwritten by some types.
        for child in xml:
            if child.tag == "{http://opcfoundation.org/BinarySchema/}Documentation":
                self.description = child.text
                break

    def datatype_c(self):
        xmlEncodingId = "0"
        binaryEncodingId = "0"
        if self.name in typedescriptions:
            description = typedescriptions[self.name]
            typeid = "{.namespaceIndex = %s, .identifierType = UA_NODEIDTYPE_NUMERIC, .identifier.numeric = %s}" % (description.namespaceid, description.nodeid)
            xmlEncodingId = description.xmlEncodingId
            binaryEncodingId = description.binaryEncodingId
        else:
            typeid = "{.namespaceIndex = 0, .identifierType = UA_NODEIDTYPE_NUMERIC, .identifier.numeric = 0}"
        return "{ .typeId = " + typeid + \
            ",\n  .typeIndex = " + self.typeIndex + \
            ",\n#ifdef UA_ENABLE_TYPENAMES\n  .typeName = \"%s\",\n#endif\n" % self.name + \
            "  .memSize = sizeof(UA_" + self.name + ")" + \
            ",\n  .builtin = " + self.builtin + \
            ",\n  .fixedSize = " + self.fixed_size + \
            ",\n  .overlayable = " + self.overlayable + \
<<<<<<< HEAD
            ",\n  .xmlEncodingId = " + xmlEncodingId + \
=======
>>>>>>> 318db347
            ",\n  .binaryEncodingId = " + binaryEncodingId + \
            ",\n  .membersSize = " + str(len(self.members)) + \
            ",\n  .members = %s_members" % self.name + " }"
            #",\n  .xmlEncodingId = " + xmlEncodingId + \ Not used for now

    def members_c(self):
        members = "static UA_DataTypeMember %s_members[%s] = {" % (self.name, len(self.members))
        before = None
        for index, member in enumerate(self.members):
            m = "\n  { .memberTypeIndex = %s_%s,\n" % (member.memberType.outname.upper(), member.memberType.name.upper())
            m += "#ifdef UA_ENABLE_TYPENAMES\n    .memberName = \"%s\",\n#endif\n" % member.name
            m += "    .namespaceZero = %s,\n" % member.memberType.ns0
            m += "    .padding = "
            if not before:
                m += "0,\n"
            else:
                if member.isArray:
                    m += "offsetof(UA_%s, %sSize)" % (self.name, member.name)
                else:
                    m += "offsetof(UA_%s, %s)" % (self.name, member.name)
                m += " - offsetof(UA_%s, %s)" % (self.name, before.name)
                if before.isArray:
                    m += " - sizeof(void*),\n"
                else:
                    m += " - sizeof(UA_%s),\n" % before.memberType.name
            m += "    .isArray = " + ("true" if member.isArray else "false")
            members += m + "\n  },"
            before = member
        return members + "};"

    def datatype_ptr(self):
        return "&" + self.outname.upper() + "[" + self.outname.upper() + "_" + self.name.upper() + "]"

    def functions_c(self):
        funcs = "static UA_INLINE void\nUA_%s_init(UA_%s *p) {\n    memset(p, 0, sizeof(UA_%s));\n}\n\n" % (self.name, self.name, self.name)
        funcs += "static UA_INLINE UA_%s *\nUA_%s_new(void) {\n    return (UA_%s*)UA_new(%s);\n}\n\n" % (self.name, self.name, self.name, self.datatype_ptr())
        if self.fixed_size == "true":
            funcs += "static UA_INLINE UA_StatusCode\nUA_%s_copy(const UA_%s *src, UA_%s *dst) {\n    *dst = *src;\n    return UA_STATUSCODE_GOOD;\n}\n\n" % (self.name, self.name, self.name)
            funcs += "static UA_INLINE void\nUA_%s_deleteMembers(UA_%s *p) { }\n\n" % (self.name, self.name)
        else:
            funcs += "static UA_INLINE UA_StatusCode\nUA_%s_copy(const UA_%s *src, UA_%s *dst) {\n    return UA_copy(src, dst, %s);\n}\n\n" % (self.name, self.name, self.name, self.datatype_ptr())
            funcs += "static UA_INLINE void\nUA_%s_deleteMembers(UA_%s *p) {\n    UA_deleteMembers(p, %s);\n}\n\n" % (self.name, self.name, self.datatype_ptr())
        funcs += "static UA_INLINE void\nUA_%s_delete(UA_%s *p) {\n    UA_delete(p, %s);\n}" % (self.name, self.name, self.datatype_ptr())
        return funcs

    def encoding_h(self):
        enc = "static UA_INLINE UA_StatusCode\nUA_%s_encodeBinary(const UA_%s *src, UA_ByteString *dst, size_t *offset) {\n    return UA_encodeBinary(src, %s, NULL, NULL, dst, offset);\n}\n"
        enc += "static UA_INLINE UA_StatusCode\nUA_%s_decodeBinary(const UA_ByteString *src, size_t *offset, UA_%s *dst) {\n    return UA_decodeBinary(src, offset, dst, %s);\n}"
        return enc % tuple(list(itertools.chain(*itertools.repeat([self.name, self.name, self.datatype_ptr()], 2))))

class BuiltinType(Type):
    def __init__(self, name):
        self.name = name
        self.ns0 = "true"
        self.typeIndex = "UA_TYPES_" + self.name.upper()
        self.outname = "ua_types"
        self.description = ""
        self.fixed_size = "false"
        if self.name in builtin_fixed_size:
            self.fixed_size = "true"
        self.overlayable = "false"
        if name in builtin_overlayable:
            self.overlayable = builtin_overlayable[name]
        self.builtin = "true"
        if self.name == "QualifiedName":
            self.members = [StructMember("namespaceIndex", types["Int16"], False), StructMember("name", types["String"], False)]
        elif self.name in ["String", "ByteString", "XmlElement"]:
            self.members = [StructMember("", types["Byte"], True)]
        else:
            self.members = [StructMember("", self, False)]

class EnumerationType(Type):
    def __init__(self, outname, xml):
        Type.__init__(self, outname, xml)
        self.fixed_size = "true"
        self.overlayable = "UA_BINARY_OVERLAYABLE_INTEGER"
        self.members = [StructMember("", types["Int32"], False)] # encoded as uint32
        self.builtin = "true"
        self.typeIndex = "UA_TYPES_INT32"
        self.elements = OrderedDict()
        for child in xml:
            if child.tag == "{http://opcfoundation.org/BinarySchema/}EnumeratedValue":
                self.elements[child.get("Name")] = child.get("Value")

    def typedef_h(self):
        if sys.version_info[0] < 3:
            values = self.elements.iteritems()
        else:
            values = self.elements.items()
        return "typedef enum {\n    " + ",\n    ".join(map(lambda kv : "UA_" + self.name.upper() + "_" + kv[0].upper() + \
                                                            " = " + kv[1], values)) + "\n} UA_%s;" % self.name

class OpaqueType(Type):
    def __init__(self, outname, xml):
        Type.__init__(self, outname, xml)
        self.members = [StructMember("", types["ByteString"], False)] # encoded as string

    def typedef_h(self):
        return "typedef UA_ByteString UA_%s;" % self.name

class StructType(Type):
    def __init__(self, outname, xml):
        Type.__init__(self, outname, xml)
        self.members = []
        lengthfields = [] # lengthfields of arrays are not included as members
        for child in xml:
            if child.get("LengthField"):
                lengthfields.append(child.get("LengthField"))
        for child in xml:
            if not child.tag == "{http://opcfoundation.org/BinarySchema/}Field":
                continue
            if child.get("Name") in lengthfields:
                continue
            memberName = child.get("Name")
            memberName = memberName[:1].lower() + memberName[1:]
            memberTypeName = child.get("TypeName")
            memberType = types[memberTypeName[memberTypeName.find(":")+1:]]
            isArray = True if child.get("LengthField") else False
            self.members.append(StructMember(memberName, memberType, isArray))

        self.fixed_size = "true"
        self.overlayable = "true"
        before = None
        for m in self.members:
            if m.isArray or m.memberType.fixed_size != "true":
                self.fixed_size = "false"
                self.overlayable = "false"
            else:
                self.overlayable += " && " + m.memberType.overlayable
                if before:
                    self.overlayable += " && offsetof(UA_%s, %s) == (offsetof(UA_%s, %s) + sizeof(UA_%s))" % \
                                        (self.name, m.name, self.name, before.name, before.memberType.name)
            if "false" in self.overlayable:
                self.overlayable = "false"
            before = m

    def typedef_h(self):
        if len(self.members) == 0:
            return "typedef void * UA_%s;" % self.name
        returnstr =  "typedef struct {\n"
        for member in self.members:
            if member.isArray:
                returnstr += "    size_t %sSize;\n" % member.name
                returnstr += "    UA_%s *%s;\n" % (member.memberType.name, member.name)
            else:
                returnstr += "    UA_%s %s;\n" % (member.memberType.name, member.name)
        return returnstr + "} UA_%s;" % self.name

#########################
# Parse Typedefinitions #
#########################

def parseTypeDefinitions(outname, xmlDescription):
    def typeReady(element):
        "Are all member types defined?"
        for child in element:
            if child.tag == "{http://opcfoundation.org/BinarySchema/}Field":
                childname = child.get("TypeName")
                if childname[childname.find(":")+1:] not in types:
                    return False
        return True

    def skipType(name):
        if name in excluded_types:
            return True
        if "Test" in name: # skip all test types
            return True
        if re.search("NodeId$", name) != None:
            return True
        return False

    snippets = {}
    for typeXml in etree.parse(xmlDescription).getroot():
        if not typeXml.get("Name"):
            continue
        name = typeXml.get("Name")
        snippets[name] = typeXml

    while(len(snippets) > 0):
        for name, typeXml in list(snippets.items()):
            if name in types or skipType(name):
                del snippets[name]
                continue
            if not typeReady(typeXml):
                continue
            if name in builtin_types:
                types[name] = BuiltinType(name)
            elif typeXml.tag == "{http://opcfoundation.org/BinarySchema/}EnumeratedType":
                types[name] = EnumerationType(outname, typeXml)
            elif typeXml.tag == "{http://opcfoundation.org/BinarySchema/}OpaqueType":
                types[name] = OpaqueType(outname, typeXml)
            elif typeXml.tag == "{http://opcfoundation.org/BinarySchema/}StructuredType":
                types[name] = StructType(outname, typeXml)
            else:
                raise Exception("Type not known")
            del snippets[name]

##########################
# Parse TypeDescriptions #
##########################

class TypeDescription(object):
    def __init__(self, name, nodeid, namespaceid):
        self.name = name
        self.nodeid = nodeid
        self.namespaceid = namespaceid
        self.xmlEncodingId = "0"
        self.binaryEncodingId = "0"

def parseTypeDescriptions(filename, namespaceid):
    definitions = {}
    with open(filename) as f:
        input_str = f.read()
    input_str = input_str.replace('\r','')
    rows = map(lambda x:tuple(x.split(',')), input_str.split('\n'))
    for index, row in enumerate(rows):
        if len(row) < 3:
            continue
        if row[2] == "Object":
            # Check if node name ends with _Encoding_(DefaultXml|DefaultBinary) and store the node id in the corresponding DataType
            m = re.match('(.*?)_Encoding_Default(Xml|Binary)$',row[0])
            if (m):
                baseType = m.group(1)
                if baseType not in types:
                    continue
                if m.group(2) == "Xml":
                    definitions[baseType].xmlEncodingId = row[1]
                else:
                    definitions[baseType].binaryEncodingId = row[1]
            continue
        if row[2] != "DataType":
            continue
        if row[0] == "BaseDataType":
            definitions["Variant"] = TypeDescription(row[0], row[1], namespaceid)
        elif row[0] == "Structure":
            definitions["ExtensionObject"] = TypeDescription(row[0], row[1], namespaceid)
        elif row[0] not in types:
            continue
        elif type(types[row[0]]) == EnumerationType:
            definitions[row[0]] = TypeDescription(row[0], "6", namespaceid) # enumerations look like int32 on the wire
        else:
            definitions[row[0]] = TypeDescription(row[0], row[1], namespaceid)
    return definitions

###############################
# Parse the Command Line Input#
###############################

parser = argparse.ArgumentParser()
parser.add_argument('--typedescriptions', help='csv file with type descriptions')
parser.add_argument('--namespace', type=int, default=0, help='namespace id of the generated type nodeids (defaults to 0)')
parser.add_argument('--selected_types', help='file with list of types (among those parsed) to be generated')
parser.add_argument('typexml_ns0', help='path/to/Opc.Ua.Types.bsd ...')
parser.add_argument('typexml_additional', nargs='*', help='path/to/Opc.Ua.Types.bsd ...')
parser.add_argument('outfile', help='output file w/o extension')
args = parser.parse_args()

outname = args.outfile.split("/")[-1]
inname = ', '.join([args.typexml_ns0.split("/")[-1]] + list(map(lambda x:x.split("/")[-1], args.typexml_additional)))

################
# Create Types #
################

for builtin in builtin_types:
    types[builtin] = BuiltinType(builtin)

with open(args.typexml_ns0) as f:
    parseTypeDefinitions("ua_types", f)
for typexml in args.typexml_additional:
    with open(typexml) as f:
        parseTypeDefinitions(outname, f)

typedescriptions = {}
if args.typedescriptions:
    typedescriptions = parseTypeDescriptions(args.typedescriptions, args.namespace)

selected_types = types.keys()
if args.selected_types:
    with open(args.selected_types) as f:
        selected_types = list(filter(len, [line.strip() for line in f]))

#############################
# Write out the Definitions #
#############################

fh = open(args.outfile + "_generated.h",'w')
ff = open(args.outfile + "_generated_handling.h",'w')
fe = open(args.outfile + "_generated_encoding_binary.h",'w')
fc = open(args.outfile + "_generated.c",'w')
def printh(string):
    print(string, end='\n', file=fh)
def printf(string):
    print(string, end='\n', file=ff)
def printe(string):
    print(string, end='\n', file=fe)
def printc(string):
    print(string, end='\n', file=fc)

def iter_types(v):
    l = None
    if sys.version_info[0] < 3:
        l = list(v.itervalues())
    else:
        l = list(v.values())
    return filter(lambda t: t.name in selected_types, l)

################
# Print Header #
################

printh('''/* Generated from ''' + inname + ''' with script ''' + sys.argv[0] + '''
 * on host ''' + platform.uname()[1] + ''' by user ''' + getpass.getuser() + \
       ''' at ''' + time.strftime("%Y-%m-%d %I:%M:%S") + ''' */

#ifndef ''' + outname.upper() + '''_GENERATED_H_
#define ''' + outname.upper() + '''_GENERATED_H_

#ifdef __cplusplus
extern "C" {
#endif

#include "ua_types.h"
''' + ('\n#include "ua_types_generated.h"\n' if outname != "ua_types" else '') + '''

/**
 * Additional Data Type Definitions
 * ================================
 */
''')

printh("#define " + outname.upper() + "_COUNT %s" % (str(len(selected_types))))
printh("extern UA_EXPORT const UA_DataType " + outname.upper() + "[" + outname.upper() + "_COUNT];")

i = 0
for t in iter_types(types):
    printh("\n/**\n * " +  t.name)
    printh(" * " + "-" * len(t.name))
    if t.description == "":
        printh(" */")
    else:
        printh(" * " + t.description + " */")
    if type(t) != BuiltinType:
        printh(t.typedef_h() + "\n")
    printh("#define " + outname.upper() + "_" + t.name.upper() + " " + str(i))
    i += 1

printh('''
#ifdef __cplusplus
} // extern "C"
#endif\n
#endif /* %s_GENERATED_H_ */''' % outname.upper())

##################
# Print Handling #
##################

printf('''/* Generated from ''' + inname + ''' with script ''' + sys.argv[0] + '''
 * on host ''' + platform.uname()[1] + ''' by user ''' + getpass.getuser() + \
       ''' at ''' + time.strftime("%Y-%m-%d %I:%M:%S") + ''' */

#ifndef ''' + outname.upper() + '''_GENERATED_HANDLING_H_
#define ''' + outname.upper() + '''_GENERATED_HANDLING_H_

#ifdef __cplusplus
extern "C" {
#endif

#include "''' + outname + '''_generated.h"

#if defined(__GNUC__) && __GNUC__ <= 4
# pragma GCC diagnostic push
# pragma GCC diagnostic ignored "-Wmissing-field-initializers"
# pragma GCC diagnostic ignored "-Wmissing-braces"
#endif
''')

for t in iter_types(types):
    printf("\n/* " + t.name + " */")
    printf(t.functions_c())

printf('''
#if defined(__GNUC__) && __GNUC__ <= 4
# pragma GCC diagnostic pop
#endif

#ifdef __cplusplus
} // extern "C"
#endif\n
#endif /* %s_GENERATED_HANDLING_H_ */''' % outname.upper())

###########################
# Print Description Array #
###########################

printc('''/* Generated from ''' + inname + ''' with script ''' + sys.argv[0] + '''
 * on host ''' + platform.uname()[1] + ''' by user ''' + getpass.getuser() + \
       ''' at ''' + time.strftime("%Y-%m-%d %I:%M:%S") + ''' */

#include "stddef.h"
#include "ua_types.h"
#include "''' + outname + '''_generated.h"''')

for t in iter_types(types):
    printc("")
    printc("/* " + t.name + " */")
    printc(t.members_c())

printc("const UA_DataType %s[%s_COUNT] = {" % (outname.upper(), outname.upper()))
for t in iter_types(types):
    printc("")
    printc("/* " + t.name + " */")
    printc(t.datatype_c() + ",")
printc("};\n")

##################
# Print Encoding #
##################

printe('''/* Generated from ''' + inname + ''' with script ''' + sys.argv[0] + '''
 * on host ''' + platform.uname()[1] + ''' by user ''' + getpass.getuser() + \
       ''' at ''' + time.strftime("%Y-%m-%d %I:%M:%S") + ''' */

#include "ua_types_encoding_binary.h"
#include "''' + outname + '''_generated.h"''')

for t in iter_types(types):
    printe("\n/* " + t.name + " */")
    printe(t.encoding_h())

fh.close()
ff.close()
fc.close()
fe.close()<|MERGE_RESOLUTION|>--- conflicted
+++ resolved
@@ -91,10 +91,6 @@
             ",\n  .builtin = " + self.builtin + \
             ",\n  .fixedSize = " + self.fixed_size + \
             ",\n  .overlayable = " + self.overlayable + \
-<<<<<<< HEAD
-            ",\n  .xmlEncodingId = " + xmlEncodingId + \
-=======
->>>>>>> 318db347
             ",\n  .binaryEncodingId = " + binaryEncodingId + \
             ",\n  .membersSize = " + str(len(self.members)) + \
             ",\n  .members = %s_members" % self.name + " }"
