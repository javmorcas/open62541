#!/bin/bash
set -ev

if [ $ANALYZE = "true" ]; then
    echo "=== Running static code analysis ==="
    if [ "$CC" = "clang" ]; then
        mkdir -p build
        cd build
        scan-build-3.7 cmake -G "Unix Makefiles" -DUA_BUILD_EXAMPLES=ON -DUA_BUILD_UNIT_TESTS=ON ..
        scan-build-3.7 -enable-checker security.FloatLoopCounter \
          -enable-checker security.insecureAPI.UncheckedReturn \
          --status-bugs -v \
          make -j 8
        cd .. && rm build -rf

        mkdir -p build
        cd build
        scan-build-3.7 cmake -G "Unix Makefiles" -DUA_ENABLE_AMALGAMATION=ON ..
        scan-build-3.7 -enable-checker security.FloatLoopCounter \
          -enable-checker security.insecureAPI.UncheckedReturn \
          --status-bugs -v \
          make -j 8
        cd .. && rm build -rf
    else
        cppcheck --template "{file}({line}): {severity} ({id}): {message}" \
            --enable=style --force --std=c++11 -j 8 \
            --suppress=incorrectStringBooleanError \
            --suppress=invalidscanf --inline-suppr \
            -I include src plugins 2> cppcheck.txt
        if [ -s cppcheck.txt ]; then
            echo "====== CPPCHECK Static Analysis Errors ======"
            cat cppcheck.txt
            exit 1
        fi
    fi
else
    echo "=== Building ==="

    echo "Documentation and certificate build"
    mkdir -p build
    cd build
    cmake -DCMAKE_BUILD_TYPE=Release -DUA_BUILD_EXAMPLES=ON -DUA_BUILD_DOCUMENTATION=ON -DUA_BUILD_SELFSIGNED_CERTIFICATE=ON ..
    make doc
    make doc_pdf
    make selfsigned
    cp -r doc ../../
    cp -r doc_latex ../../
    cp ./examples/server_cert.der ../../
    cd .. && rm build -rf
    
    echo "Full Namespace 0 Generation"
    mkdir -p build
    cd build
    cmake -DCMAKE_BUILD_TYPE=Debug -DUA_ENABLE_GENERATE_NAMESPACE0=On -DUA_BUILD_EXAMPLES=ON  ..
    make -j8
    cd .. && rm build -rf
    
    # cross compilation only with gcc
    if [ "$CC" = "gcc" ]; then
        echo "Cross compile release build for MinGW 32 bit"
        mkdir -p build && cd build
        cmake -DCMAKE_TOOLCHAIN_FILE=../tools/cmake/Toolchain-mingw32.cmake -DUA_ENABLE_AMALGAMATION=ON -DCMAKE_BUILD_TYPE=Release -DUA_BUILD_EXAMPLES=ON ..
<<<<<<< HEAD
        make -j
        zip -r open62541-win32.zip ../../doc ../../server_cert.der ../LICENSE ../AUTHORS ../README.md examples/server.exe examples/client.exe libopen62541.dll.a open62541.h open62541.c
=======
        make -j8
        zip -r open62541-win32.zip ../../doc ../../doc_latex/open62541.pdf ../../server_cert.der ../LICENSE ../AUTHORS ../README.md examples/server.exe examples/client.exe libopen62541.dll.a open62541.h open62541.c
>>>>>>> f8acccc6
        cp open62541-win32.zip ..
        cd .. && rm build -rf

        echo "Cross compile release build for MinGW 64 bit"
        mkdir -p build && cd build
        cmake -DCMAKE_TOOLCHAIN_FILE=../tools/cmake/Toolchain-mingw64.cmake -DUA_ENABLE_AMALGAMATION=ON -DCMAKE_BUILD_TYPE=Release -DUA_BUILD_EXAMPLES=ON ..
<<<<<<< HEAD
        make -j
        zip -r open62541-win64.zip ../../doc ../../server_cert.der ../LICENSE ../AUTHORS ../README.md examples/server.exe examples/client.exe libopen62541.dll.a open62541.h open62541.c
=======
        make -j8
        zip -r open62541-win64.zip ../../doc ../../doc_latex/open62541.pdf ../../server_cert.der ../LICENSE ../AUTHORS ../README.md examples/server.exe examples/client.exe libopen62541.dll.a open62541.h open62541.c
>>>>>>> f8acccc6
        cp open62541-win64.zip ..
        cd .. && rm build -rf

        echo "Cross compile release build for 32-bit linux"
        mkdir -p build && cd build
        cmake -DCMAKE_TOOLCHAIN_FILE=../tools/cmake/Toolchain-gcc-m32.cmake -DUA_ENABLE_AMALGAMATION=ON -DCMAKE_BUILD_TYPE=Release -DUA_BUILD_EXAMPLES=ON ..
<<<<<<< HEAD
        make -j
        tar -pczf open62541-linux32.tar.gz ../../doc ../../server_cert.der ../LICENSE ../AUTHORS ../README.md examples/server examples/client libopen62541.a open62541.h open62541.c
=======
        make -j8
        tar -pczf open62541-linux32.tar.gz ../../doc ../../doc_latex/open62541.pdf ../../server_cert.der ../LICENSE ../AUTHORS ../README.md examples/server examples/client libopen62541.a open62541.h open62541.c
>>>>>>> f8acccc6
        cp open62541-linux32.tar.gz ..
        cd .. && rm build -rf
    fi

    echo "Compile release build for 64-bit linux"
    mkdir -p build && cd build
    cmake -DCMAKE_BUILD_TYPE=Release -DUA_ENABLE_AMALGAMATION=ON -DUA_BUILD_EXAMPLES=ON ..
<<<<<<< HEAD
    make -j
    tar -pczf open62541-linux64.tar.gz ../../doc ../../server_cert.der ../LICENSE ../AUTHORS ../README.md examples/server examples/client libopen62541.a open62541.h open62541.c
=======
    make -j8
    tar -pczf open62541-linux64.tar.gz ../../doc ../../doc_latex/open62541.pdf ../../server_cert.der ../LICENSE ../AUTHORS ../README.md examples/server examples/client libopen62541.a open62541.h open62541.c
>>>>>>> f8acccc6
    cp open62541-linux64.tar.gz ..
    cp open62541.h .. # copy single file-release
    cp open62541.c .. # copy single file-release
    cd .. && rm build -rf

    if [ "$CC" = "gcc" ]; then
        echo "Upgrade to gcc 4.8"
        export CXX="g++-4.8" CC="gcc-4.8"
    fi

    echo "Building the C++ example"
    mkdir -p build && cd build
    cp ../open62541.* .
    gcc-4.8 -std=c99 -c open62541.c
    g++-4.8 ../examples/server.cpp -I./ open62541.o -lrt -o cpp-server
    cd .. && rm build -rf

    echo "Compile multithreaded version"
    mkdir -p build && cd build
    cmake -DUA_ENABLE_MULTITHREADING=ON -DUA_BUILD_EXAMPLES=ON ..
    make -j
    cd .. && rm build -rf

    echo "Compile without discovery version"
    mkdir -p build && cd build
    cmake -DUA_ENABLE_DISCOVERY=OFF -DUA_ENABLE_DISCOVERY_MULTICAST=OFF -DUA_BUILD_EXAMPLES=ON ..
    make -j
    cd .. && rm build -rf

    echo "Compile discovery without multicast version"
    mkdir -p build && cd build
    cmake -DUA_ENABLE_DISCOVERY=ON -DUA_ENABLE_DISCOVERY_MULTICAST=OFF -DUA_BUILD_EXAMPLES=ON ..
    make -j
    cd .. && rm build -rf

    #this run inclides full examples and methodcalls
    echo "Debug build and unit tests (64 bit)"
    mkdir -p build && cd build
    cmake -DCMAKE_BUILD_TYPE=Debug -DUA_BUILD_EXAMPLES=ON -DUA_BUILD_UNIT_TESTS=ON -DUA_ENABLE_COVERAGE=ON ..
    make -j && make test ARGS="-V"
    echo "Run valgrind to see if the server leaks memory (just starting up and closing..)"
    (valgrind --leak-check=yes --error-exitcode=3 ./examples/server & export pid=$!; sleep 2; kill -INT $pid; wait $pid);
    # only run coveralls on main repo, otherwise it fails uploading the files
    echo "-> Current repo: ${TRAVIS_REPO_SLUG}"
    if ([ "$CC" = "gcc-4.8" ] || [ "$CC" = "gcc" ]) && ([ "${TRAVIS_REPO_SLUG}" = "open62541/open62541" ] || [ "${TRAVIS_REPO_SLUG}" = "Pro/open62541" ]); then
        echo "  Building coveralls for ${TRAVIS_REPO_SLUG}"
        coveralls --gcov /usr/bin/gcov-4.8 -E '.*\.h' -E '.*CMakeCXXCompilerId\.cpp' -E '.*CMakeCCompilerId\.c' -r ../ || true # ignore result
    else
        echo "  Skipping coveralls since not gcc and/or ${TRAVIS_REPO_SLUG} is not the main repo"
    fi
    cd .. && rm build -rf
fi<|MERGE_RESOLUTION|>--- conflicted
+++ resolved
@@ -60,39 +60,24 @@
         echo "Cross compile release build for MinGW 32 bit"
         mkdir -p build && cd build
         cmake -DCMAKE_TOOLCHAIN_FILE=../tools/cmake/Toolchain-mingw32.cmake -DUA_ENABLE_AMALGAMATION=ON -DCMAKE_BUILD_TYPE=Release -DUA_BUILD_EXAMPLES=ON ..
-<<<<<<< HEAD
         make -j
-        zip -r open62541-win32.zip ../../doc ../../server_cert.der ../LICENSE ../AUTHORS ../README.md examples/server.exe examples/client.exe libopen62541.dll.a open62541.h open62541.c
-=======
-        make -j8
         zip -r open62541-win32.zip ../../doc ../../doc_latex/open62541.pdf ../../server_cert.der ../LICENSE ../AUTHORS ../README.md examples/server.exe examples/client.exe libopen62541.dll.a open62541.h open62541.c
->>>>>>> f8acccc6
         cp open62541-win32.zip ..
         cd .. && rm build -rf
 
         echo "Cross compile release build for MinGW 64 bit"
         mkdir -p build && cd build
         cmake -DCMAKE_TOOLCHAIN_FILE=../tools/cmake/Toolchain-mingw64.cmake -DUA_ENABLE_AMALGAMATION=ON -DCMAKE_BUILD_TYPE=Release -DUA_BUILD_EXAMPLES=ON ..
-<<<<<<< HEAD
         make -j
-        zip -r open62541-win64.zip ../../doc ../../server_cert.der ../LICENSE ../AUTHORS ../README.md examples/server.exe examples/client.exe libopen62541.dll.a open62541.h open62541.c
-=======
-        make -j8
         zip -r open62541-win64.zip ../../doc ../../doc_latex/open62541.pdf ../../server_cert.der ../LICENSE ../AUTHORS ../README.md examples/server.exe examples/client.exe libopen62541.dll.a open62541.h open62541.c
->>>>>>> f8acccc6
         cp open62541-win64.zip ..
         cd .. && rm build -rf
 
         echo "Cross compile release build for 32-bit linux"
         mkdir -p build && cd build
         cmake -DCMAKE_TOOLCHAIN_FILE=../tools/cmake/Toolchain-gcc-m32.cmake -DUA_ENABLE_AMALGAMATION=ON -DCMAKE_BUILD_TYPE=Release -DUA_BUILD_EXAMPLES=ON ..
-<<<<<<< HEAD
         make -j
-        tar -pczf open62541-linux32.tar.gz ../../doc ../../server_cert.der ../LICENSE ../AUTHORS ../README.md examples/server examples/client libopen62541.a open62541.h open62541.c
-=======
-        make -j8
         tar -pczf open62541-linux32.tar.gz ../../doc ../../doc_latex/open62541.pdf ../../server_cert.der ../LICENSE ../AUTHORS ../README.md examples/server examples/client libopen62541.a open62541.h open62541.c
->>>>>>> f8acccc6
         cp open62541-linux32.tar.gz ..
         cd .. && rm build -rf
     fi
@@ -100,13 +85,8 @@
     echo "Compile release build for 64-bit linux"
     mkdir -p build && cd build
     cmake -DCMAKE_BUILD_TYPE=Release -DUA_ENABLE_AMALGAMATION=ON -DUA_BUILD_EXAMPLES=ON ..
-<<<<<<< HEAD
     make -j
-    tar -pczf open62541-linux64.tar.gz ../../doc ../../server_cert.der ../LICENSE ../AUTHORS ../README.md examples/server examples/client libopen62541.a open62541.h open62541.c
-=======
-    make -j8
     tar -pczf open62541-linux64.tar.gz ../../doc ../../doc_latex/open62541.pdf ../../server_cert.der ../LICENSE ../AUTHORS ../README.md examples/server examples/client libopen62541.a open62541.h open62541.c
->>>>>>> f8acccc6
     cp open62541-linux64.tar.gz ..
     cp open62541.h .. # copy single file-release
     cp open62541.c .. # copy single file-release
