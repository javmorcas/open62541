#!/usr/bin/env/python
# -*- coding: utf-8 -*-

###
### Author:  Chris Iatrou (ichrispa@core-vector.net)
### Version: rev 13
###
### This program was created for educational purposes and has been
### contributed to the open62541 project by the author. All licensing
### terms for this source is inherited by the terms and conditions
### specified for by the open62541 project (see the projects readme
### file for more information on the LGPL terms and restrictions).
###
### This program is not meant to be used in a production environment. The
### author is not liable for any complications arising due to the use of
### this program.
###

from logger import *
from ua_constants import *

__unique_item_id = 0

class open62541_MacroHelper():
  def __init__(self, supressGenerationOfAttribute=[]):
    self.supressGenerationOfAttribute = supressGenerationOfAttribute

  def getCreateExpandedNodeIDMacro(self, node):
    if node.id().i != None:
      return "UA_EXPANDEDNODEID_NUMERIC(" + str(node.id().ns) + ", " + str(node.id().i) + ")"
    elif node.id().s != None:
      return "UA_EXPANDEDNODEID_STRING("  + str(node.id().ns) + ", " + node.id().s + ")"
    elif node.id().b != None:
      log(self, "NodeID Generation macro for bytestrings has not been implemented.")
      return ""
    elif node.id().g != None:
      log(self, "NodeID Generation macro for guids has not been implemented.")
      return ""
    else:
      return ""
  
  def getNodeIdDefineString(self, node):
    code = []
    extrNs = node.browseName().split(":")
    if len(extrNs) > 1:
      code.append("#define UA_NS"  + str(node.id().ns) + "ID_" + extrNs[1].upper() + " " + str(node.id().i))
    else:
      code.append("#define UA_NS"  + str(node.id().ns) + "ID_" + extrNs[0].upper() + " " + str(node.id().i))
    return code
  
  def getCreateNodeIDMacro(self, node):
    if node.id().i != None:
      return "UA_NODEID_NUMERIC(" + str(node.id().ns) + ", " + str(node.id().i) + ")"
    elif node.id().s != None:
      return "UA_NODEID_STRING("  + str(node.id().ns) + ", " + node.id().s + ")"
    elif node.id().b != None:
      log(self, "NodeID Generation macro for bytestrings has not been implemented.")
      return ""
    elif node.id().g != None:
      log(self, "NodeID Generation macro for guids has not been implemented.")
      return ""
    else:
      return ""

  def getCreateStandaloneReference(self, sourcenode, reference):
  # As reference from open62541 (we need to alter the attributes)
  #    UA_Server_addReference(UA_Server *server, const UA_NodeId sourceId, const UA_NodeId refTypeId,
  #                                   const UA_ExpandedNodeId targetId)
    code = []
    #refid = "ref_" + reference.getCodePrintableID()
    #code.append("UA_AddReferencesItem " + refid + ";")
    #code.append("UA_AddReferencesItem_init(&" + refid + ");")
    #code.append(refid + ".sourceNodeId = " + self.getCreateNodeIDMacro(sourcenode) + ";")
    #code.append(refid + ".referenceTypeId = " + self.getCreateNodeIDMacro(reference.referenceType()) + ";")
    #if reference.isForward():
      #code.append(refid + ".isForward = UA_TRUE;")
    #else:
      #code.append(refid + ".isForward = UA_FALSE;")
    #code.append(refid + ".targetNodeId = " + self.getCreateExpandedNodeIDMacro(reference.target()) + ";")
    #code.append("addOneWayReferenceWithSession(server, (UA_Session *) UA_NULL, &" + refid + ");")

    if reference.isForward():
      code.append("UA_Server_addMonodirectionalReference(server, " + self.getCreateNodeIDMacro(sourcenode) + ", " + self.getCreateExpandedNodeIDMacro(reference.target()) + ", " + self.getCreateNodeIDMacro(reference.referenceType()) + ", UA_TRUE);")
    else:
      code.append("UA_Server_addMonodirectionalReference(server, " + self.getCreateNodeIDMacro(sourcenode) + ", " + self.getCreateExpandedNodeIDMacro(reference.target()) + ", " + self.getCreateNodeIDMacro(reference.referenceType()) + ", UA_FALSE);")

    return code
                               
  def getCreateNodeNoBootstrap(self, node, parentNode, parentReference):
    code = []
    code.append("// Node: " + str(node) + ", " + str(node.browseName()))
    if node.nodeClass() == NODE_CLASS_OBJECT:
      code.append("UA_Server_addObjectNode(server, ")
    elif node.nodeClass() == NODE_CLASS_VARIABLE:
      code.append("UA_Server_addVariableNode(server,")
    elif node.nodeClass() == NODE_CLASS_METHOD:
<<<<<<< HEAD
      code.append("#ifdef ENABLE_METHODCALLS")
=======
      code.append("#ifdef ENABLE_METHODCALL")
>>>>>>> 20ae4add
      code.append("UA_Server_addMethodNode(server,")
    elif node.nodeClass() == NODE_CLASS_OBJECTTYPE:
      code.append("UA_Server_addObjectTypeNode(server,")
    elif node.nodeClass() == NODE_CLASS_REFERENCETYPE:
      code.append("UA_Server_addReferenceTypeNode(server,")
    elif node.nodeClass() == NODE_CLASS_VARIABLETYPE:
      code.append("UA_Server_addVariableTypeNode(server,")
    elif node.nodeClass() == NODE_CLASS_DATATYPE:
      code.append("UA_Server_addDataTypeNode(server,")
    elif node.nodeClass() == NODE_CLASS_VIEW:
      code.append("UA_Server_addViewNode(server,")
    elif node.nodeClass() == NODE_CLASS_METHODTYPE:
      code.append("UA_Server_addMethodTypeNode(server,")
    else:
      return []
    
    code.append("       " + str(self.getCreateNodeIDMacro(node)) + ",") # NodeId
    extrNs = node.browseName().split(":")
    if len(extrNs) > 1:
      code.append("       UA_QUALIFIEDNAME(" +  str(extrNs[0]) + ", \"" + extrNs[1] + "\"),")  # browseName
    else:
      code.append("       UA_QUALIFIEDNAME(0, \"" + str(node.browseName()) + "\"),")  # browseName
    code.append("       UA_LOCALIZEDTEXT(\"\", \"" + str(node.displayName()) + "\"),")  # displayName
    code.append("       UA_LOCALIZEDTEXT(\"\", \"" + str(node.description()) + "\"),")  # description
    code.append("       " + str(node.writeMask()) + ", " + str(node.userWriteMask()) + ",") # write/userWriteMask
    code.append("       " + str(self.getCreateNodeIDMacro(parentNode)) + ",") # ParentNode
    code.append("       " + str(self.getCreateNodeIDMacro(parentReference.referenceType())) + ",") # ReferenceTypeId
      
    return code
    
  def getCreateNodeBootstrap(self, node):
    nodetype = ""
    code = []

    code.append("// Node: " + str(node) + ", " + str(node.browseName()))

    if node.nodeClass() == NODE_CLASS_OBJECT:
      nodetype = "UA_ObjectNode"
    elif node.nodeClass() == NODE_CLASS_VARIABLE:
      nodetype = "UA_VariableNode"
    elif node.nodeClass() == NODE_CLASS_METHOD:
      nodetype = "UA_MethodNode"
    elif node.nodeClass() == NODE_CLASS_OBJECTTYPE:
      nodetype = "UA_ObjectTypeNode"
    elif node.nodeClass() == NODE_CLASS_REFERENCETYPE:
      nodetype = "UA_ReferenceTypeNode"
    elif node.nodeClass() == NODE_CLASS_VARIABLETYPE:
      nodetype = "UA_VariableTypeNode"
    elif node.nodeClass() == NODE_CLASS_DATATYPE:
      nodetype = "UA_DataTypeNode"
    elif node.nodeClass() == NODE_CLASS_VIEW:
      nodetype = "UA_ViewNode"
    elif node.nodeClass() == NODE_CLASS_METHODTYPE:
      nodetype = "UA_MethodTypeNode"
    else:
      nodetype = "UA_NodeTypeNotFoundorGeneric"

    code.append(nodetype + " *" + node.getCodePrintableID() + " = " + nodetype + "_new();")
    if not "browsename" in self.supressGenerationOfAttribute:
      extrNs = node.browseName().split(":")
      if len(extrNs) > 1:
        code.append(node.getCodePrintableID() + "->browseName = UA_QUALIFIEDNAME_ALLOC(" +  str(extrNs[0]) + ", \"" + extrNs[1] + "\");")
      else:
        code.append(node.getCodePrintableID() + "->browseName = UA_QUALIFIEDNAME_ALLOC(0, \"" + node.browseName() + "\");")
    if not "displayname" in self.supressGenerationOfAttribute:
      code.append(node.getCodePrintableID() + "->displayName = UA_LOCALIZEDTEXT_ALLOC(\"en_US\", \"" +  node.displayName() + "\");")
    if not "description" in self.supressGenerationOfAttribute:
      code.append(node.getCodePrintableID() + "->description = UA_LOCALIZEDTEXT_ALLOC(\"en_US\", \"" +  node.description() + "\");")

    if not "writemask" in self.supressGenerationOfAttribute:
        if node.__node_writeMask__ != 0:
          code.append(node.getCodePrintableID() + "->writeMask = (UA_Int32) " +  str(node.__node_writeMask__) + ";")
    if not "userwritemask" in self.supressGenerationOfAttribute:
        if node.__node_userWriteMask__ != 0:
          code.append(node.getCodePrintableID() + "->userWriteMask = (UA_Int32) " + str(node.__node_userWriteMask__) + ";")
    #FIXME: Allocate descriptions, etc.

    if not "nodeid" in self.supressGenerationOfAttribute:
      if node.id().ns != 0:
        code.append(node.getCodePrintableID() + "->nodeId.namespaceIndex = " + str(node.id().ns) + ";")
      if node.id().i != None:
        code.append(node.getCodePrintableID() + "->nodeId.identifier.numeric = " + str(node.id().i) + ";")
      elif node.id().b != None:
        code.append(node.getCodePrintableID() + "->nodeId.identifierType = UA_NODEIDTYPE_BYTESTRING;")
        log(self, "ByteString IDs for nodes has not been implemented yet.", LOG_LEVEL_ERROR)
        return []
      elif node.id().g != None:
        #<jpfr> the string is sth like { .length = 111, .data = <ptr> }
        #<jpfr> there you _may_ alloc the <ptr> on the heap
        #<jpfr> for the guid, just set it to {.data1 = 111, .data2 = 2222, ....
        code.append(node.getCodePrintableID() + "->nodeId.identifierType = UA_NODEIDTYPE_GUID;")
        log(self, "GUIDs for nodes has not been implemented yet.", LOG_LEVEL_ERROR)
        return []
      elif node.id().s != None:
        code.append(node.getCodePrintableID() + "->nodeId.identifierType = UA_NODEIDTYPE_STRING;")
        code.append(node.getCodePrintableID() + "->nodeId.identifier.numeric = UA_STRING_ALLOC(\"" + str(node.id().i) + "\");")
      else:
        log(self, "Node ID is not numeric, bytestring, guid or string. I do not know how to create c code for that...", LOG_LEVEL_ERROR)
        return []

    return code<|MERGE_RESOLUTION|>--- conflicted
+++ resolved
@@ -94,11 +94,7 @@
     elif node.nodeClass() == NODE_CLASS_VARIABLE:
       code.append("UA_Server_addVariableNode(server,")
     elif node.nodeClass() == NODE_CLASS_METHOD:
-<<<<<<< HEAD
       code.append("#ifdef ENABLE_METHODCALLS")
-=======
-      code.append("#ifdef ENABLE_METHODCALL")
->>>>>>> 20ae4add
       code.append("UA_Server_addMethodNode(server,")
     elif node.nodeClass() == NODE_CLASS_OBJECTTYPE:
       code.append("UA_Server_addObjectTypeNode(server,")
