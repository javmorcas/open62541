/*
 ============================================================================
 Name        : check_stack.c
 Author      :
 Version     :
 Copyright   : Your copyright notice
 Description :
 ============================================================================
 */

#include <stdio.h>
#include <stdlib.h>
#include "UA_config.h"
#include "opcua_transportLayer.h"
#include "opcua_binaryEncDec.h"
#include "opcua_encodingLayer.h"
#include "opcua_advancedDatatypes.h"
//#include "check_stdint.h"
#include "check.h"



START_TEST(test_getPacketType_validParameter)
{

	char buf[] = {'C','L','O'};
	UA_Int32 pos = 0;
	UA_ByteString msg;
	msg.data = buf;
	msg.length = 3;

	ck_assert_int_eq(TL_getPacketType(&msg, &pos),packetType_CLO);
}
END_TEST


START_TEST(decodeByte_test)
{
	AD_RawMessage rawMessage;
	UA_Int32 position = 0;
	//EncodeByte
		char *mem = malloc(sizeof(UA_Byte));
		UInt16 Ui16Val;

		rawMessage.message = mem;
		rawMessage.length = 1;
		mem[0] = 0x08;

		position = 0;

		decoder_decodeBuiltInDatatype(rawMessage.message, BYTE, &position, &Ui16Val);

		ck_assert_int_eq(Ui16Val, 0x08);
		ck_assert_int_eq(position, 1);
		free(mem);
}
END_TEST

START_TEST(encodeByte_test)
{
	AD_RawMessage rawMessage;
	UA_Int32 position = 0;
	//EncodeByte
		char *mem = malloc(sizeof(UA_Byte));
		rawMessage.message = mem;
		UA_Byte testByte = 0x08;
		rawMessage.length = 1;
		position = 0;

		encodeByte(testByte, &position, rawMessage.message);

		ck_assert_int_eq(rawMessage.message[0], 0x08);
		ck_assert_int_eq(rawMessage.length, 1);
		ck_assert_int_eq(position, 1);
		free(mem);
}
END_TEST

/*
START_TEST(decodeRequestHeader_test_validParameter)
{
		char testMessage = {0x00,0x00,0x72,0xf1,0xdc,0xc9,0x87,0x0b,

							0xcf,0x01,0x00,0x00,0x00,0x00,0x00,0x00,
							0x00,0x00,0xff,0xff,0xff,0xff,0x00,0x00,
							0x00,0x00,0x00,0x00,0x00};
		AD_RawMessage rawMessage;
		rawMessage.message = &testMessage;
		rawMessage.length = 29;
		Int32 position = 0;
		T_RequestHeader requestHeader;
		decodeRequestHeader(rawMessage,&position,&requestHeader);

		ck_assert_int_eq(requestHeader.authenticationToken.EncodingByte,0);

		ck_assert_int_eq(requestHeader.returnDiagnostics,0);

		ck_assert_int_eq(requestHeader.authenticationToken.EncodingByte,0);

}
END_TEST
*/

START_TEST(decodeInt16_test_positives)
{
	UA_Int32 p = 0;
	UA_Int16 val;
	AD_RawMessage rawMessage;
	char mem[] = {
			0x00,0x00,	// 0
			0x01,0x00,	// 1
			0xFF,0x00,	// 255
			0x00,0x01,	// 256
	};

	rawMessage.message = mem;
	rawMessage.length = sizeof(mem);
	ck_assert_int_eq(rawMessage.length,8);

	decoder_decodeBuiltInDatatype(rawMessage.message,INT16,&p,&val);
	ck_assert_int_eq(val,0);
	decoder_decodeBuiltInDatatype(rawMessage.message,INT16,&p,&val);
	ck_assert_int_eq(val,1);
	decoder_decodeBuiltInDatatype(rawMessage.message,INT16,&p,&val);
	ck_assert_int_eq(val,255);
	decoder_decodeBuiltInDatatype(rawMessage.message,INT16,&p,&val);
	ck_assert_int_eq(val,256);
}
END_TEST
START_TEST(decodeInt16_test_negatives)
{
	UA_Int32 p = 0;
	UA_Int16 val;
	AD_RawMessage rawMessage;
	char mem[] = {
			0xFF,0xFF,	// -1
			0x00,0x80,	// -32768
	};

	rawMessage.message = mem;
	rawMessage.length = sizeof(mem);
	ck_assert_int_eq(rawMessage.length,4);

	decoder_decodeBuiltInDatatype(rawMessage.message,INT16,&p,&val);
	ck_assert_int_eq(val,-1);
	decoder_decodeBuiltInDatatype(rawMessage.message,INT16,&p,&val);
	ck_assert_int_eq(val,-32768);
}
END_TEST

START_TEST(encodeInt16_test)
{

	AD_RawMessage rawMessage;
	UA_Int32 position = 0;
	//EncodeUInt16
	char *mem = malloc(sizeof(UInt16));
	rawMessage.message = mem;
	UInt16 testUInt16 = 1;
	rawMessage.length = 2;
	position = 0;

	encodeUInt16(testUInt16, &position, rawMessage.message);
	//encodeUInt16(testUInt16, &position, &rawMessage);

	ck_assert_int_eq(position, 2);
	UA_Int32 p = 0;
	UA_Int16 val;
	decoder_decodeBuiltInDatatype(rawMessage.message, INT16, &p, &val);
	ck_assert_int_eq(val,testUInt16);
	//ck_assert_int_eq(rawMessage.message[0], 0xAB);

}
END_TEST

START_TEST(decodeUInt16_test)
{

	AD_RawMessage rawMessage;
	UA_Int32 position = 0;
	//EncodeUInt16
	char mem[2] = {0x01,0x00};

	rawMessage.message = mem;

	rawMessage.length = 2;

	//encodeUInt16(testUInt16, &position, &rawMessage);

	UA_Int32 p = 0;
	UInt16 val;
	decoder_decodeBuiltInDatatype(rawMessage.message,UINT16,&p,&val);

	ck_assert_int_eq(val,1);
	//ck_assert_int_eq(p, 2);
	//ck_assert_int_eq(rawMessage.message[0], 0xAB);

}
END_TEST
START_TEST(encodeUInt16_test)
{

	AD_RawMessage rawMessage;
	UA_Int32 position = 0;
	//EncodeUInt16
	char *mem = malloc(sizeof(UInt16));
	rawMessage.message = mem;
	UInt16 testUInt16 = 1;
	rawMessage.length = 2;
	position = 0;

	encodeUInt16(testUInt16, &position, rawMessage.message);
	//encodeUInt16(testUInt16, &position, &rawMessage);

	ck_assert_int_eq(position, 2);
	UA_Int32 p = 0;
	UInt16 val;
	decoder_decodeBuiltInDatatype(rawMessage.message, UINT16, &p, &val);
	ck_assert_int_eq(val,testUInt16);
	//ck_assert_int_eq(rawMessage.message[0], 0xAB);

}
END_TEST


START_TEST(decodeUInt32_test)
{
	AD_RawMessage rawMessage;
	UA_Int32 position = 0;
	//EncodeUInt16
	char mem[4] = {0xFF,0x00,0x00,0x00};

	rawMessage.message = mem;
	rawMessage.length = 4;

	UA_Int32 p = 0;
	UA_UInt32 val;
	decoder_decodeBuiltInDatatype(rawMessage.message, UINT32, &p, &val);
	ck_assert_uint_eq(val,255);

}
END_TEST
START_TEST(encodeUInt32_test)
{
	AD_RawMessage rawMessage;
	UA_Int32 position = 0;
	UA_UInt32 value = 0x0101FF00;
	//EncodeUInt16

	rawMessage.message = (char*)opcua_malloc(2 * sizeof(UA_UInt32));

	rawMessage.length = 8;

	UA_Int32 p = 4;
	//encodeUInt32(value, &p,rawMessage.message);
	encoder_encodeBuiltInDatatype(&value,UINT32,&p,rawMessage.message);
	ck_assert_uint_eq((UA_Byte)rawMessage.message[4],0x00);
	ck_assert_uint_eq((UA_Byte)rawMessage.message[5],0xFF);
	ck_assert_uint_eq((UA_Byte)rawMessage.message[6],0x01);
	ck_assert_uint_eq((UA_Byte)rawMessage.message[7],0x01);
	ck_assert_int_eq(p,8);


}
END_TEST

START_TEST(decodeInt32_test)
{
	AD_RawMessage rawMessage;
	UA_Int32 position = 0;
	//EncodeUInt16
	char mem[4] = {0x00,0xCA,0x9A,0x3B};

	rawMessage.message = mem;

	rawMessage.length = 4;


	UA_Int32 p = 0;
	UA_Int32 val;
	decoder_decodeBuiltInDatatype(rawMessage.message, INT32, &p, &val);
	ck_assert_int_eq(val,1000000000);
}
END_TEST
START_TEST(encodeInt32_test)
{

}
END_TEST


START_TEST(decodeUInt64_test)
{
	AD_RawMessage rawMessage;
	UA_Int32 position = 0;
	UA_UInt64 expectedVal = 0xFF;
	expectedVal = expectedVal << 56;
	char mem[8] = {00,00,00,00,0x00,0x00,0x00,0xFF};

	rawMessage.message = mem;

	rawMessage.length = 8;

	UA_Int32 p = 0;
	UA_UInt64 val;
	decoder_decodeBuiltInDatatype(rawMessage.message, UINT64, &p, &val);
	ck_assert_uint_eq(val, expectedVal);
}
END_TEST
START_TEST(encodeUInt64_test)
{
	AD_RawMessage rawMessage;
	UA_Int32 position = 0;
	UA_UInt64 value = 0x0101FF00FF00FF00;
	//EncodeUInt16

	rawMessage.message = (char*)opcua_malloc(sizeof(UA_UInt32));

	rawMessage.length = 8;

	UA_Int32 p = 0;
	encodeUInt64(value, &p,rawMessage.message);

	ck_assert_uint_eq((UA_Byte)rawMessage.message[0],0x00);
	ck_assert_uint_eq((UA_Byte)rawMessage.message[1],0xFF);
	ck_assert_uint_eq((UA_Byte)rawMessage.message[2],0x00);
	ck_assert_uint_eq((UA_Byte)rawMessage.message[3],0xFF);
	ck_assert_uint_eq((UA_Byte)rawMessage.message[4],0x00);
	ck_assert_uint_eq((UA_Byte)rawMessage.message[5],0xFF);
	ck_assert_uint_eq((UA_Byte)rawMessage.message[6],0x01);
	ck_assert_uint_eq((UA_Byte)rawMessage.message[7],0x01);
}
END_TEST

START_TEST(decodeInt64_test)
{
	AD_RawMessage rawMessage;
	UA_Int32 position = 0;
	UA_Int64 expectedVal = 0xFF;
	expectedVal = expectedVal << 56;
	char mem[8] = {00,00,00,00,0x00,0x00,0x00,0xFF};

	rawMessage.message = mem;

	rawMessage.length = 8;

	UA_Int32 p = 0;
	UA_Int64 val;
	decoder_decodeBuiltInDatatype(rawMessage.message, INT64, &p, &val);
	ck_assert_uint_eq(val, expectedVal);
}
END_TEST
START_TEST(encodeInt64_test)
{
	AD_RawMessage rawMessage;
	UA_Int32 position = 0;
	UA_UInt64 value = 0x0101FF00FF00FF00;
	//EncodeUInt16

	rawMessage.message = (char*)opcua_malloc(sizeof(UA_UInt32));

	rawMessage.length = 8;

	UA_Int32 p = 0;
	encodeUInt64(value, &p,rawMessage.message);

	ck_assert_uint_eq((UA_Byte)rawMessage.message[0],0x00);
	ck_assert_uint_eq((UA_Byte)rawMessage.message[1],0xFF);
	ck_assert_uint_eq((UA_Byte)rawMessage.message[2],0x00);
	ck_assert_uint_eq((UA_Byte)rawMessage.message[3],0xFF);
	ck_assert_uint_eq((UA_Byte)rawMessage.message[4],0x00);
	ck_assert_uint_eq((UA_Byte)rawMessage.message[5],0xFF);
	ck_assert_uint_eq((UA_Byte)rawMessage.message[6],0x01);
	ck_assert_uint_eq((UA_Byte)rawMessage.message[7],0x01);
}
END_TEST


START_TEST(decodeFloat_test)
{
	Float expectedValue = -6.5;
	UA_Int32 pos = 0;
	char buf[4] = {0x00,0x00,0xD0,0xC0};


	Float calcVal;

	decoder_decodeBuiltInDatatype(buf, FLOAT, &pos, &calcVal);
	//val should be -6.5

	UA_Int32 val = (calcVal > -6.501 && calcVal < -6.499);


	ck_assert_int_gt(val,0);

	opcua_free(buf);
}
END_TEST
START_TEST(encodeFloat_test)
{
	Float value = -6.5;
	UA_Int32 pos = 0;
	char *buf = (char*)opcua_malloc(sizeof(Float));

	encodeFloat(value,&pos,buf);

	ck_assert_uint_eq((UA_Byte)buf[2],0xD0);
	ck_assert_uint_eq((UA_Byte)buf[3],0xC0);
	opcua_free(buf);

}
END_TEST

START_TEST(decodeDouble_test)
{

}
END_TEST
START_TEST(encodeDouble_test)
{
	Float value = -6.5;
	UA_Int32 pos = 0;
	char *buf = (char*)opcua_malloc(sizeof(Float));

	encodeDouble(value,&pos,buf);

	ck_assert_uint_eq((UA_Byte)buf[6],0xD0);
	ck_assert_uint_eq((UA_Byte)buf[7],0xC0);
	opcua_free(buf);
}
END_TEST


START_TEST(encodeUAString_test)
{

	UA_Int32 pos = 0;
	UA_String string;
	UA_Int32 l = 11;
	char mem[11] = "ACPLT OPCUA";
<<<<<<< HEAD
	char *dstBuf = (char*) malloc(sizeof(UA_Int32)+l);
	string.Data =  mem;
	string.Length = 11;
=======
	char *dstBuf = (char*) malloc(sizeof(Int32)+l);
	string.data =  mem;
	string.length = 11;
>>>>>>> 9cfcc0ee

	encodeUAString(&string, &pos, dstBuf);

	ck_assert_int_eq(dstBuf[0],11);
	ck_assert_int_eq(dstBuf[0+sizeof(UA_Int32)],'A');


}
END_TEST
START_TEST(decodeUAString_test)
{

	UA_Int32 pos = 0;
	UA_String string;
	UA_Int32 l = 11;
	char binString[15] = {11,0x00,0x00,0x00,'A','C','P','L','T',' ','U','A'};

<<<<<<< HEAD
	char *dstBuf = (char*) malloc(l-sizeof(UA_Int32));
	string.Data = dstBuf;
	string.Length = 0;
=======
	char *dstBuf = (char*) malloc(l-sizeof(Int32));
	string.data = dstBuf;
	string.length = 0;
>>>>>>> 9cfcc0ee
	decodeUAString(binString, &pos, &string);


	ck_assert_int_eq(string.length,11);
	ck_assert_int_eq(string.data[3],'L');


}
END_TEST

START_TEST(diagnosticInfo_calcSize_test)
{

	UA_Int32 valreal = 0;
	UA_Int32 valcalc = 0;
	UA_DiagnosticInfo diagnosticInfo;
	diagnosticInfo.encodingMask = 0x01 | 0x02 | 0x04 | 0x08 | 0x10;
	diagnosticInfo.symbolicId = 30;
	diagnosticInfo.namespaceUri = 25;
	diagnosticInfo.localizedText = 22;
	diagnosticInfo.additionalInfo.data = "OPCUA";
	diagnosticInfo.additionalInfo.length = 5;

	valcalc = diagnosticInfo_calcSize(&diagnosticInfo);
	valreal = 26;
	ck_assert_int_eq(valcalc,valreal);

}
END_TEST

START_TEST(extensionObject_calcSize_test)
{

	UA_Int32 valreal = 0;
	UA_Int32 valcalc = 0;
	UA_Byte data[3] = {1,2,3};
	UA_ExtensionObject extensionObject;

	// empty ExtensionObject
	ck_assert_int_eq(extensionObject_calcSize(&the_empty_UA_ExtensionObject), 1 + 1 + 1);

	// empty ExtensionObject, handcoded
	extensionObject.typeId.encodingByte = NIEVT_TWO_BYTE;
	extensionObject.typeId.identifier.numeric = 0;
	extensionObject.encoding = NO_BODY_IS_ENCODED;
	ck_assert_int_eq(extensionObject_calcSize(&extensionObject), 1 + 1 + 1);

	// ExtensionObject with ByteString-Body
	extensionObject.encoding = BODY_IS_BYTE_STRING;
	extensionObject.body.data = data;
	extensionObject.body.length = 3;
	ck_assert_int_eq(extensionObject_calcSize(&extensionObject), 3 + 4 + 3);

}
END_TEST

START_TEST(responseHeader_calcSize_test)
{
	UA_AD_ResponseHeader responseHeader;
	UA_DiagnosticInfo diagnosticInfo;
	UA_ExtensionObject extensionObject;

	//Should have the size of 26 Bytes
	diagnosticInfo.encodingMask = DIEMT_SYMBOLIC_ID | DIEMT_NAMESPACE | DIEMT_LOCALIZED_TEXT | DIEMT_LOCALE | DIEMT_ADDITIONAL_INFO;		// Byte:   1
	// Indices into to Stringtable of the responseHeader (62541-6 §5.5.12 )
	diagnosticInfo.symbolicId = -1;										// Int32:  4
	diagnosticInfo.namespaceUri = -1;									// Int32:  4
	diagnosticInfo.localizedText = -1;									// Int32:  4
	diagnosticInfo.locale = -1;											// Int32:  4
	// Additional Info
	diagnosticInfo.additionalInfo.length = 5;							// Int32:  4
	diagnosticInfo.additionalInfo.data = "OPCUA";						// Byte[]: 5
	responseHeader.serviceDiagnostics = &diagnosticInfo;
	ck_assert_int_eq(diagnosticInfo_calcSize(&diagnosticInfo),1+(4+4+4+4)+(4+5));

	responseHeader.noOfStringTable = -1;								// Int32:	4
	responseHeader.stringTable = NULL;

	responseHeader.additionalHeader = &the_empty_UA_ExtensionObject;	//		    3
	ck_assert_int_eq(responseHeader_calcSize(&responseHeader),16+26+4+3);

	responseHeader.serviceDiagnostics = &the_empty_UA_DiagnosticInfo;
	ck_assert_int_eq(responseHeader_calcSize(&responseHeader),16+1+4+3);
}
END_TEST

//ToDo: Function needs to be filled
START_TEST(expandedNodeId_calcSize_test)
{
	UA_Int32 valreal = 300;
	UA_Int32 valcalc = 0;
	ck_assert_int_eq(valcalc,valreal);
}
END_TEST

START_TEST(encodeDataValue_test)
{
	UA_DataValue dataValue;
	UA_Int32 pos = 0;
	char *buf = (char*)opcua_malloc(15);
	UA_DateTime dateTime;
	dateTime = 80;
	dataValue.serverTimestamp = dateTime;

	//--without Variant
	dataValue.encodingMask = 0x08; //Only the SourvePicoseconds
	encodeDataValue(&dataValue, &pos, buf);

	ck_assert_int_eq(pos, 9);// represents the length
	ck_assert_int_eq(buf[0], 0x08);
	ck_assert_int_eq(buf[1], 80);
	ck_assert_int_eq(buf[2], 0);
	ck_assert_int_eq(buf[3], 0);
	ck_assert_int_eq(buf[4], 0);
	ck_assert_int_eq(buf[5], 0);
	ck_assert_int_eq(buf[6], 0);
	ck_assert_int_eq(buf[7], 0);
	ck_assert_int_eq(buf[8], 0);

	//TestCase for a DataValue with a Variant!
	//ToDo: Need to be checked after the function for encoding variants has been implemented
	pos = 0;
	dataValue.encodingMask = 0x01 || 0x08; //Variant & SourvePicoseconds
	UA_Variant variant;
	dataValue.value.arrayLength = 0;
	dataValue.value.encodingMask = VTEMT_INT32;
	UA_VariantUnion variantUnion;
	//ToDo: needs to be adjusted: variantUnion.Int32 = 45;
	fail(); ////ToDo: needs to be adjusted: Just to see that see that this needs to be adjusted
	dataValue.value.data = &variantUnion;
	encodeDataValue(&dataValue, &pos, buf);

	ck_assert_int_eq(pos, 14);// represents the length
	ck_assert_int_eq(buf[0], 0x08);
	ck_assert_int_eq(buf[1], 0x06);
	ck_assert_int_eq(buf[2], 45);
	ck_assert_int_eq(buf[3], 0);
	ck_assert_int_eq(buf[4], 0);
	ck_assert_int_eq(buf[5], 0);
	ck_assert_int_eq(buf[6], 80);
	ck_assert_int_eq(buf[7], 0);

}
END_TEST

START_TEST(DataValue_calcSize_test)
{
	UA_DataValue dataValue;
	dataValue.encodingMask = 0x02 + 0x04 + 0x10;
	dataValue.status = 12;
	UA_DateTime dateTime;
	dateTime = 80;
	dataValue.sourceTimestamp = dateTime;
	UA_DateTime sourceTime;
	dateTime = 214;
	dataValue.sourcePicoseconds = sourceTime;

	int size = 0;
	size = DataValue_calcSize(&dataValue);

	ck_assert_int_eq(size, 21);
}
END_TEST

START_TEST(encode_builtInDatatypeArray_test_String)
{
	UA_Int32 noElements = 2;
	UA_ByteString s1 = { 6, "OPC UA" };
	UA_ByteString s2 = { -1, NULL };
	UA_ByteString* array[] = { &s1, &s2	};
	UA_Int32 pos = 0, i;
	char buf[256];
	char result[] = {
			0x02, 0x00, 0x00, 0x00,		// noElements
			0x06, 0x00, 0x00, 0x00,		// s1.Length
			'O', 'P', 'C', ' ', 'U', 'A', // s1.Data
			0xFF, 0xFF, 0xFF, 0xFF		// s2.Length
	};

	encoder_encodeBuiltInDatatypeArray(array, noElements, BYTE_STRING, &pos, buf);

	// check size
	ck_assert_int_eq(pos, 4 + 4 + 6 + 4);
	// check result
	for (i=0; i< sizeof(result); i++) {
		ck_assert_int_eq(buf[i],result[i]);
	}
}
END_TEST

Suite *testSuite_getPacketType(void)
{
	Suite *s = suite_create("getPacketType");
	TCase *tc_core = tcase_create("Core");
	tcase_add_test(tc_core,test_getPacketType_validParameter);
	suite_add_tcase(s,tc_core);
	return s;
}

Suite *testSuite_encodeByte(void)
{
	Suite *s = suite_create("encodeByte_test");
	TCase *tc_core = tcase_create("Core");
	tcase_add_test(tc_core, encodeByte_test);
	suite_add_tcase(s,tc_core);
	return s;
}


Suite *testSuite_decodeInt16(void)
{
	Suite *s = suite_create("decodeInt16_test");
	TCase *tc_core = tcase_create("Core");
	tcase_add_test(tc_core, decodeInt16_test_positives);
	tcase_add_test(tc_core, decodeInt16_test_negatives);
	suite_add_tcase(s,tc_core);
	return s;
}
Suite*testSuite_encodeInt16(void)
{
	Suite *s = suite_create("encodeInt16_test");
	TCase *tc_core = tcase_create("Core");
	tcase_add_test(tc_core, encodeInt16_test);
	suite_add_tcase(s,tc_core);
	return s;
}


Suite *testSuite_decodeUInt16(void)
{
	Suite *s = suite_create("decodeUInt16_test");
	TCase *tc_core = tcase_create("Core");
	tcase_add_test(tc_core, decodeUInt16_test);
	suite_add_tcase(s,tc_core);
	return s;
}
Suite*testSuite_encodeUInt16(void)
{
	Suite *s = suite_create("encodeUInt16_test");
	TCase *tc_core = tcase_create("Core");
	tcase_add_test(tc_core, encodeUInt16_test);
	suite_add_tcase(s,tc_core);
	return s;
}

Suite*testSuite_decodeUInt32(void)
{
	Suite *s = suite_create("decodeUInt32_test");
	TCase *tc_core = tcase_create("Core");
	tcase_add_test(tc_core, decodeUInt32_test);
	suite_add_tcase(s,tc_core);
	return s;
}
Suite*testSuite_encodeUInt32(void)
{
	Suite *s = suite_create("encodeUInt32_test");
	TCase *tc_core = tcase_create("Core");
	tcase_add_test(tc_core, encodeUInt32_test);
	suite_add_tcase(s,tc_core);
	return s;
}

Suite*testSuite_decodeInt32(void)
{
	Suite *s = suite_create("decodeInt32_test");
	TCase *tc_core = tcase_create("Core");
	tcase_add_test(tc_core, decodeInt32_test);
	suite_add_tcase(s,tc_core);
	return s;
}
Suite*testSuite_encodeInt32(void)
{
	Suite *s = suite_create("encodeInt32_test");
	TCase *tc_core = tcase_create("Core");
	tcase_add_test(tc_core, encodeInt32_test);
	suite_add_tcase(s,tc_core);
	return s;
}




Suite*testSuite_decodeUInt64(void)
{
	Suite *s = suite_create("decodeUInt64_test");
	TCase *tc_core = tcase_create("Core");
	tcase_add_test(tc_core, decodeUInt64_test);
	suite_add_tcase(s,tc_core);
	return s;
}
Suite*testSuite_encodeUInt64(void)
{
	Suite *s = suite_create("encodeUInt64_test");
	TCase *tc_core = tcase_create("Core");
	tcase_add_test(tc_core, encodeUInt64_test);
	suite_add_tcase(s,tc_core);
	return s;
}

Suite*testSuite_decodeInt64(void)
{
	Suite *s = suite_create("decodeInt64_test");
	TCase *tc_core = tcase_create("Core");
	tcase_add_test(tc_core, decodeInt64_test);
	suite_add_tcase(s,tc_core);
	return s;
}
Suite*testSuite_encodeInt64(void)
{
	Suite *s = suite_create("encodeInt64_test");
	TCase *tc_core = tcase_create("Core");
	tcase_add_test(tc_core, encodeInt64_test);
	suite_add_tcase(s,tc_core);
	return s;
}

Suite *testSuite_encodeFloat(void)
{
	Suite *s = suite_create("encodeFloat_test");
	TCase *tc_core = tcase_create("Core");
	tcase_add_test(tc_core, encodeFloat_test);
	suite_add_tcase(s,tc_core);
	return s;
}
Suite *testSuite_decodeFloat(void)
{
	Suite *s = suite_create("decodeFloat_test");
	TCase *tc_core = tcase_create("Core");
	tcase_add_test(tc_core, decodeFloat_test);
	suite_add_tcase(s,tc_core);
	return s;
}

Suite *testSuite_encodeDouble(void)
{
	Suite *s = suite_create("encodeDouble_test");
	TCase *tc_core = tcase_create("Core");
	tcase_add_test(tc_core, encodeDouble_test);
	suite_add_tcase(s,tc_core);
	return s;
}
Suite *testSuite_decodeDouble(void)
{
	Suite *s = suite_create("decodeDouble_test");
	TCase *tc_core = tcase_create("Core");
	tcase_add_test(tc_core, decodeDouble_test);
	suite_add_tcase(s,tc_core);
	return s;
}
Suite * testSuite_encodeUAString(void)
{
	Suite *s = suite_create("encodeUAString_test");
	TCase *tc_core = tcase_create("Core");
	tcase_add_test(tc_core, encodeUAString_test);
	suite_add_tcase(s,tc_core);
	return s;
}
Suite * testSuite_decodeUAString(void)
{
	Suite *s = suite_create("decodeUAString_test");
	TCase *tc_core = tcase_create("Core");
	tcase_add_test(tc_core, decodeUAString_test);
	suite_add_tcase(s,tc_core);
	return s;
}

Suite* testSuite_encodeDataValue()
{
	Suite *s = suite_create("encodeDataValue");
	TCase *tc_core = tcase_create("Core");
	tcase_add_test(tc_core, encodeDataValue_test);
	suite_add_tcase(s,tc_core);
	return s;
}

Suite* testSuite_encode_builtInDatatypeArray()
{
	Suite *s = suite_create("encode_builtInDatatypeArray");
	TCase *tc_core = tcase_create("Core");
	tcase_add_test(tc_core, encode_builtInDatatypeArray_test_String);
	suite_add_tcase(s,tc_core);
	return s;
}

Suite* testSuite_expandedNodeId_calcSize(void)
{
	Suite *s = suite_create("expandedNodeId_calcSize");
	TCase *tc_core = tcase_create("Core");
	tcase_add_test(tc_core,expandedNodeId_calcSize_test);
	suite_add_tcase(s,tc_core);
	return s;
}

/*
Suite* TL_<TESTSUITENAME>(void)
{
	Suite *s = suite_create("<TESTSUITENAME>");
	TCase *tc_core = tcase_create("Core");
	tcase_add_test(tc_core,<TEST_NAME>);
	suite_add_tcase(s,tc_core);
	return s;
}
*/
Suite* testSuite_diagnosticInfo_calcSize()
{
	Suite *s = suite_create("diagnosticInfo_calcSize");
	TCase *tc_core = tcase_create("Core");
	tcase_add_test(tc_core, diagnosticInfo_calcSize_test);
	suite_add_tcase(s,tc_core);
	return s;
}
Suite* testSuite_extensionObject_calcSize()
{
	Suite *s = suite_create("extensionObject_calcSize");
	TCase *tc_core = tcase_create("Core");
	tcase_add_test(tc_core, extensionObject_calcSize_test);
	suite_add_tcase(s,tc_core);
	return s;
}
Suite* testSuite_responseHeader_calcSize()
{
	Suite *s = suite_create("responseHeader_calcSize");
	TCase *tc_core = tcase_create("Core");
	tcase_add_test(tc_core, responseHeader_calcSize_test);
	suite_add_tcase(s,tc_core);
	return s;
}
Suite* testSuite_dataValue_calcSize(void)
{
	Suite *s = suite_create("dataValue_calcSize");
	TCase *tc_core = tcase_create("Core");
	tcase_add_test(tc_core,DataValue_calcSize_test);
	suite_add_tcase(s,tc_core);
	return s;
}

int main (void)
{
	int number_failed = 0;

	Suite *s = testSuite_getPacketType();
	SRunner *sr = srunner_create(s);
	srunner_run_all(sr,CK_NORMAL);
	number_failed = srunner_ntests_failed(sr);
	srunner_free(sr);

	s = testSuite_decodeInt16();
	sr = srunner_create(s);
	srunner_run_all(sr,CK_NORMAL);
	number_failed += srunner_ntests_failed(sr);
	srunner_free(sr);

	s = testSuite_encodeInt16();
	sr = srunner_create(s);
	srunner_run_all(sr,CK_NORMAL);
	number_failed += srunner_ntests_failed(sr);
	srunner_free(sr);

	s = testSuite_decodeUInt16();
	sr = srunner_create(s);
	srunner_run_all(sr,CK_NORMAL);
	number_failed += srunner_ntests_failed(sr);
	srunner_free(sr);

	s = testSuite_encodeUInt16();
	sr = srunner_create(s);
	srunner_run_all(sr,CK_NORMAL);
	number_failed += srunner_ntests_failed(sr);
	srunner_free(sr);

	s = testSuite_decodeUInt32();
	sr = srunner_create(s);
	srunner_run_all(sr,CK_NORMAL);
	number_failed += srunner_ntests_failed(sr);
	srunner_free(sr);

	s = testSuite_encodeUInt32();
	sr = srunner_create(s);
	srunner_run_all(sr,CK_NORMAL);
	number_failed += srunner_ntests_failed(sr);
	srunner_free(sr);

	s = testSuite_decodeInt32();
	sr = srunner_create(s);
	srunner_run_all(sr,CK_NORMAL);
	number_failed += srunner_ntests_failed(sr);
	srunner_free(sr);

	s = testSuite_encodeInt32();
	sr = srunner_create(s);
	srunner_run_all(sr,CK_NORMAL);
	number_failed += srunner_ntests_failed(sr);
	srunner_free(sr);

	s = testSuite_decodeUInt64();
	sr = srunner_create(s);
	srunner_run_all(sr,CK_NORMAL);
	number_failed += srunner_ntests_failed(sr);
	srunner_free(sr);

	s = testSuite_encodeUInt64();
	sr = srunner_create(s);
	srunner_run_all(sr,CK_NORMAL);
	number_failed += srunner_ntests_failed(sr);
	srunner_free(sr);

	s = testSuite_decodeInt64();
	sr = srunner_create(s);
	srunner_run_all(sr,CK_NORMAL);
	number_failed += srunner_ntests_failed(sr);
	srunner_free(sr);

	s = testSuite_encodeInt64();
	sr = srunner_create(s);
	srunner_run_all(sr,CK_NORMAL);
	number_failed += srunner_ntests_failed(sr);
	srunner_free(sr);


	s = testSuite_encodeFloat();
	sr = srunner_create(s);
	srunner_run_all(sr,CK_NORMAL);
	number_failed += srunner_ntests_failed(sr);
	srunner_free(sr);

	s = testSuite_encodeDouble();
	sr = srunner_create(s);
	srunner_run_all(sr,CK_NORMAL);
	number_failed += srunner_ntests_failed(sr);
	srunner_free(sr);


	s = testSuite_encodeByte();
	sr = srunner_create(s);
	srunner_run_all(sr,CK_NORMAL);
	number_failed += srunner_ntests_failed(sr);
	srunner_free(sr);

	s = testSuite_encodeUAString();
	sr = srunner_create(s);
	srunner_run_all(sr,CK_NORMAL);
	number_failed += srunner_ntests_failed(sr);
	srunner_free(sr);

	s = testSuite_decodeUAString();
	sr = srunner_create(s);
	srunner_run_all(sr,CK_NORMAL);
	number_failed += srunner_ntests_failed(sr);
	srunner_free(sr);

	s = testSuite_diagnosticInfo_calcSize();
	sr = srunner_create(s);
	srunner_run_all(sr,CK_NORMAL);
	number_failed += srunner_ntests_failed(sr);
	srunner_free(sr);

	s = testSuite_extensionObject_calcSize();
	sr = srunner_create(s);
	srunner_run_all(sr,CK_NORMAL);
	number_failed += srunner_ntests_failed(sr);
	srunner_free(sr);

	s = testSuite_responseHeader_calcSize();
	sr = srunner_create(s);
	srunner_run_all(sr,CK_NORMAL);
	number_failed += srunner_ntests_failed(sr);
	srunner_free(sr);

	s = testSuite_encodeDataValue();
	sr = srunner_create(s);
	srunner_run_all(sr,CK_NORMAL);
	number_failed += srunner_ntests_failed(sr);
	srunner_free(sr);

	s = testSuite_encode_builtInDatatypeArray();
	sr = srunner_create(s);
	srunner_run_all(sr,CK_NORMAL);
	number_failed += srunner_ntests_failed(sr);
	srunner_free(sr);

	s = testSuite_expandedNodeId_calcSize();
	sr = srunner_create(s);
	srunner_run_all(sr,CK_NORMAL);
	number_failed += srunner_ntests_failed(sr);
	srunner_free(sr);

	s = testSuite_dataValue_calcSize();
	sr = srunner_create(s);
	srunner_run_all(sr,CK_NORMAL);
	number_failed += srunner_ntests_failed(sr);
	srunner_free(sr);

	/* <TESTSUITE_TEMPLATE>
	s =  <TESTSUITENAME>;
	sr = srunner_create(s);
	srunner_run_all(sr,CK_NORMAL);
	number_failed += srunner_ntests_failed(sr);
	srunner_free(sr);
	*/
	return (number_failed == 0) ? EXIT_SUCCESS : EXIT_FAILURE;

}

<|MERGE_RESOLUTION|>--- conflicted
+++ resolved
@@ -26,8 +26,8 @@
 	char buf[] = {'C','L','O'};
 	UA_Int32 pos = 0;
 	UA_ByteString msg;
-	msg.data = buf;
-	msg.length = 3;
+	msg.Data = buf;
+	msg.Length = 3;
 
 	ck_assert_int_eq(TL_getPacketType(&msg, &pos),packetType_CLO);
 }
@@ -129,8 +129,8 @@
 END_TEST
 START_TEST(decodeInt16_test_negatives)
 {
-	UA_Int32 p = 0;
-	UA_Int16 val;
+	Int32 p = 0;
+	Int16 val;
 	AD_RawMessage rawMessage;
 	char mem[] = {
 			0xFF,0xFF,	// -1
@@ -438,15 +438,9 @@
 	UA_String string;
 	UA_Int32 l = 11;
 	char mem[11] = "ACPLT OPCUA";
-<<<<<<< HEAD
 	char *dstBuf = (char*) malloc(sizeof(UA_Int32)+l);
 	string.Data =  mem;
 	string.Length = 11;
-=======
-	char *dstBuf = (char*) malloc(sizeof(Int32)+l);
-	string.data =  mem;
-	string.length = 11;
->>>>>>> 9cfcc0ee
 
 	encodeUAString(&string, &pos, dstBuf);
 
@@ -464,20 +458,14 @@
 	UA_Int32 l = 11;
 	char binString[15] = {11,0x00,0x00,0x00,'A','C','P','L','T',' ','U','A'};
 
-<<<<<<< HEAD
 	char *dstBuf = (char*) malloc(l-sizeof(UA_Int32));
 	string.Data = dstBuf;
 	string.Length = 0;
-=======
-	char *dstBuf = (char*) malloc(l-sizeof(Int32));
-	string.data = dstBuf;
-	string.length = 0;
->>>>>>> 9cfcc0ee
 	decodeUAString(binString, &pos, &string);
 
 
-	ck_assert_int_eq(string.length,11);
-	ck_assert_int_eq(string.data[3],'L');
+	ck_assert_int_eq(string.Length,11);
+	ck_assert_int_eq(string.Data[3],'L');
 
 
 }
@@ -489,12 +477,12 @@
 	UA_Int32 valreal = 0;
 	UA_Int32 valcalc = 0;
 	UA_DiagnosticInfo diagnosticInfo;
-	diagnosticInfo.encodingMask = 0x01 | 0x02 | 0x04 | 0x08 | 0x10;
-	diagnosticInfo.symbolicId = 30;
-	diagnosticInfo.namespaceUri = 25;
-	diagnosticInfo.localizedText = 22;
-	diagnosticInfo.additionalInfo.data = "OPCUA";
-	diagnosticInfo.additionalInfo.length = 5;
+	diagnosticInfo.EncodingMask = 0x01 | 0x02 | 0x04 | 0x08 | 0x10;
+	diagnosticInfo.SymbolicId = 30;
+	diagnosticInfo.NamespaceUri = 25;
+	diagnosticInfo.LocalizedText = 22;
+	diagnosticInfo.AdditionalInfo.Data = "OPCUA";
+	diagnosticInfo.AdditionalInfo.Length = 5;
 
 	valcalc = diagnosticInfo_calcSize(&diagnosticInfo);
 	valreal = 26;
@@ -515,15 +503,15 @@
 	ck_assert_int_eq(extensionObject_calcSize(&the_empty_UA_ExtensionObject), 1 + 1 + 1);
 
 	// empty ExtensionObject, handcoded
-	extensionObject.typeId.encodingByte = NIEVT_TWO_BYTE;
-	extensionObject.typeId.identifier.numeric = 0;
-	extensionObject.encoding = NO_BODY_IS_ENCODED;
+	extensionObject.TypeId.EncodingByte = NIEVT_TWO_BYTE;
+	extensionObject.TypeId.Identifier.Numeric = 0;
+	extensionObject.Encoding = NO_BODY_IS_ENCODED;
 	ck_assert_int_eq(extensionObject_calcSize(&extensionObject), 1 + 1 + 1);
 
 	// ExtensionObject with ByteString-Body
-	extensionObject.encoding = BODY_IS_BYTE_STRING;
-	extensionObject.body.data = data;
-	extensionObject.body.length = 3;
+	extensionObject.Encoding = BODY_IS_BYTE_STRING;
+	extensionObject.Body.Data = data;
+	extensionObject.Body.Length = 3;
 	ck_assert_int_eq(extensionObject_calcSize(&extensionObject), 3 + 4 + 3);
 
 }
@@ -536,15 +524,15 @@
 	UA_ExtensionObject extensionObject;
 
 	//Should have the size of 26 Bytes
-	diagnosticInfo.encodingMask = DIEMT_SYMBOLIC_ID | DIEMT_NAMESPACE | DIEMT_LOCALIZED_TEXT | DIEMT_LOCALE | DIEMT_ADDITIONAL_INFO;		// Byte:   1
+	diagnosticInfo.EncodingMask = DIEMT_SYMBOLIC_ID | DIEMT_NAMESPACE | DIEMT_LOCALIZED_TEXT | DIEMT_LOCALE | DIEMT_ADDITIONAL_INFO;		// Byte:   1
 	// Indices into to Stringtable of the responseHeader (62541-6 §5.5.12 )
-	diagnosticInfo.symbolicId = -1;										// Int32:  4
-	diagnosticInfo.namespaceUri = -1;									// Int32:  4
-	diagnosticInfo.localizedText = -1;									// Int32:  4
-	diagnosticInfo.locale = -1;											// Int32:  4
+	diagnosticInfo.SymbolicId = -1;										// Int32:  4
+	diagnosticInfo.NamespaceUri = -1;									// Int32:  4
+	diagnosticInfo.LocalizedText = -1;									// Int32:  4
+	diagnosticInfo.Locale = -1;											// Int32:  4
 	// Additional Info
-	diagnosticInfo.additionalInfo.length = 5;							// Int32:  4
-	diagnosticInfo.additionalInfo.data = "OPCUA";						// Byte[]: 5
+	diagnosticInfo.AdditionalInfo.Length = 5;							// Int32:  4
+	diagnosticInfo.AdditionalInfo.Data = "OPCUA";						// Byte[]: 5
 	responseHeader.serviceDiagnostics = &diagnosticInfo;
 	ck_assert_int_eq(diagnosticInfo_calcSize(&diagnosticInfo),1+(4+4+4+4)+(4+5));
 
@@ -575,10 +563,10 @@
 	char *buf = (char*)opcua_malloc(15);
 	UA_DateTime dateTime;
 	dateTime = 80;
-	dataValue.serverTimestamp = dateTime;
+	dataValue.ServerTimestamp = dateTime;
 
 	//--without Variant
-	dataValue.encodingMask = 0x08; //Only the SourvePicoseconds
+	dataValue.EncodingMask = 0x08; //Only the SourvePicoseconds
 	encodeDataValue(&dataValue, &pos, buf);
 
 	ck_assert_int_eq(pos, 9);// represents the length
@@ -595,14 +583,15 @@
 	//TestCase for a DataValue with a Variant!
 	//ToDo: Need to be checked after the function for encoding variants has been implemented
 	pos = 0;
-	dataValue.encodingMask = 0x01 || 0x08; //Variant & SourvePicoseconds
+	dataValue.EncodingMask = 0x01 || 0x08; //Variant & SourvePicoseconds
 	UA_Variant variant;
-	dataValue.value.arrayLength = 0;
-	dataValue.value.encodingMask = VTEMT_INT32;
+	variant.ArrayLength = 0;
+	variant.EncodingMask = VTEMT_INT32;
 	UA_VariantUnion variantUnion;
 	//ToDo: needs to be adjusted: variantUnion.Int32 = 45;
 	fail(); ////ToDo: needs to be adjusted: Just to see that see that this needs to be adjusted
-	dataValue.value.data = &variantUnion;
+	variant.Value = &variantUnion;
+	dataValue.Value = variant;
 	encodeDataValue(&dataValue, &pos, buf);
 
 	ck_assert_int_eq(pos, 14);// represents the length
@@ -621,14 +610,14 @@
 START_TEST(DataValue_calcSize_test)
 {
 	UA_DataValue dataValue;
-	dataValue.encodingMask = 0x02 + 0x04 + 0x10;
-	dataValue.status = 12;
+	dataValue.EncodingMask = 0x02 + 0x04 + 0x10;
+	dataValue.Status = 12;
 	UA_DateTime dateTime;
 	dateTime = 80;
-	dataValue.sourceTimestamp = dateTime;
+	dataValue.SourceTimestamp = dateTime;
 	UA_DateTime sourceTime;
 	dateTime = 214;
-	dataValue.sourcePicoseconds = sourceTime;
+	dataValue.SourcePicoseconds = sourceTime;
 
 	int size = 0;
 	size = DataValue_calcSize(&dataValue);
