/*
 * opcua_secureChannelLayer.c
 *
 *  Created on: Jan 13, 2014
 *      Author: opcua
 */
#include "opcua_secureChannelLayer.h"
#include <stdio.h>
#include "opcua_time.h"

<<<<<<< HEAD

/*
 * opens a secureChannel (server side)
 */
Int32 SL_secureChannel_open(const UA_connection *connection,
		const AD_RawMessage *secureChannelPacket,
		const SL_SecureConversationMessageHeader *SCMHeader,
		const SL_AsymmetricAlgorithmSecurityHeader *AASHeader,
		const SL_SequenceHeader *SequenceHeader) {
	UA_AD_ResponseHeader responseHeader;
	AD_RawMessage rawMessage;
	Int32 position = 0;
	//SL_secureChannel_ResponseHeader_get(connection,&responseHeader);
	Int32 size = responseHeader_calcSize(&responseHeader);
	rawMessage.message = (char*) opcua_malloc(size);
=======
Int32 SL_send(UA_connection *connection, UA_ByteString responseMessage, Int32 type)
{
	UInt32 sequenceNumber;
	UInt32 requestId;
	//TODO: fill with valid information
	char securityPolicy[] = "http://opcfoundation.org/UA/SecurityPolicy#None";
>>>>>>> ac35d5c3

	//sequence header
	sequenceNumber = connection->secureLayer.sequenceNumber;
	requestId = connection->secureLayer.requestId;



	if(type == 449) //openSecureChannelResponse -> asymmetric algorithm
	{
		//TODO add Asymmetric Security Header
	}
	else
	{
		//TODO add Symmetric Security
	}
	return UA_NO_ERROR;
}
/*
 * opens a secure channel
 */
Int32 SL_openSecureChannel(UA_connection *connection, IntegerId requestHandle, UA_StatusCode serviceResult, UA_AD_DiagnosticInfo *serviceDiagnostics)
{



	UA_AD_ResponseHeader responseHeader;
	SL_ChannelSecurityToken securityToken;
	UA_ByteString serverNonce;
	UA_NodeId responseType;
	//sizes for memory allocation
	Int32 sizeResponse;
	Int32 sizeRespHeader;
	Int32 sizeRespMessage;
	Int32 sizeSecurityToken;
	UA_ByteString response;
	UInt32 serverProtocolVersion;
	Int32 *pos;

	/*--------------type ----------------------*/
	//Four Bytes Encoding
	responseType.EncodingByte = NIEVT_FOUR_BYTE;
	//openSecureChannelResponse = 449
	responseType.Identifier.Numeric = 449;

	/*--------------responseHeader-------------*/

	/* 	Res-1) ResponseHeader responseHeader
	 * 		timestamp UtcTime
	 * 		requestHandle IntegerId
	 * 		serviceResult StatusCode
	 * 		serviceDiagnostics DiagnosticInfo
	 * 		stringTable[] String
	 * 		addtionalHeader Extensible Parameter
	 */
	//current time
	responseHeader.timestamp = opcua_getTime();
	//request Handle which client sent
	responseHeader.requestHandle = requestHandle;
	// StatusCode which informs client about quality of response
	responseHeader.serviceResult = serviceResult;
	//retrive diagnosticInfo if client demands
	responseHeader.serviceDiagnostics = serviceDiagnostics;

	//text of fields defined in the serviceDiagnostics
	responseHeader.noOfStringTable = 0;
	responseHeader.stringTable = NULL;


	// no additional header
	responseHeader.additionalHeader->Encoding = 0;
	responseHeader.additionalHeader->TypeId.EncodingByte = 0;
	responseHeader.additionalHeader->TypeId.Identifier.Numeric = 0;

	//calculate the size
	sizeRespHeader = responseHeader_calcSize(&responseHeader);

	/*--------------responseMessage-------------*/
	/* 	Res-2) UInt32 ServerProtocolVersion
	 * 	Res-3) SecurityToken channelSecurityToken
	 *  Res-5) ByteString ServerNonce
	*/
	//                  secureChannelId + TokenId + CreatedAt + RevisedLifetime
	sizeSecurityToken = sizeof(UInt32) + sizeof(UInt32) + sizeof(UA_DateTime) + sizeof(Int32);

	//ignore server nonce
	serverNonce.Length = 0;
	serverNonce.Data = NULL;

	//fill toke structure with default server information
	securityToken.secureChannelId = connection->secureLayer.securityToken.secureChannelId;
	securityToken.tokenId = connection->secureLayer.securityToken.tokenId;
	securityToken.createdAt = opcua_getTime();
	securityToken.revisedLifetime = connection->secureLayer.securityToken.revisedLifetime;

	serverProtocolVersion = connection->transportLayer.localConf.protocolVersion;

	//                ProtocolVersion + SecurityToken + Nonce
	sizeRespMessage = sizeof(UInt32) + sizeSecurityToken + serverNonce.Length + sizeof(Int32) + sizeSecurityToken;

	//get memory for response
	response.Data = (char*)opcua_malloc(nodeId_calcSize(responseType) + sizeRespHeader + sizeRespMessage);
	*pos = 0;
	//encode responseType (NodeId)
	encoder_encodeBuiltInDatatype(responseType,NODE_ID,pos,response.Data);
	//encode header
	encodeResponseHeader(&responseHeader,pos, &response);
	//encode message
	encoder_encodeBuiltInDatatype(serverProtocolVersion, UINT32, pos,response.Data);
	encoder_encodeBuiltInDatatype(securityToken.secureChannelId, UINT32, pos,response.Data);
	encoder_encodeBuiltInDatatype(securityToken.tokenId, INT32, pos,response.Data);
	encoder_encodeBuiltInDatatype(securityToken.createdAt, DATE_TIME, pos,response.Data);
	encoder_encodeBuiltInDatatype(securityToken.revisedLifetime, INT32, pos,response.Data);
	encoder_encodeBuiltInDatatype(serverNonce, BYTE_STRING, pos,response.Data);

	//449 = openSecureChannelResponse
	SL_send(connection,response,449);

	return UA_NO_ERROR;
}
/*
 * closes a secureChannel (server side)
 */
void SL_secureChannel_close(UA_connection *connection) {

}
Int32 SL_check(UA_connection *connection, UA_ByteString secureChannelPacket) {
	return UA_NO_ERROR;
}
Int32 SL_createSecurityToken(UA_connection *connection, Int32 lifeTime) {
	return UA_NO_ERROR;
}

Int32 SL_processMessage(UA_connection *connection, UA_ByteString message) {
	Int32 pos = 0;
	UA_AD_RequestHeader requestHeader;
	UInt32 clientProtocolVersion;
	UA_NodeId serviceRequestType;
	Int32 requestType;
	Int32 securityMode;
	Int32 requestedLifetime;
	UA_ByteString clientNonce;

	// Every Message starts with a NodeID which names the serviceRequestType
	decoder_decodeBuiltInDatatype(message.Data, NODE_ID, &pos,
			&serviceRequestType);
	UA_NodeId_printf("SL_processMessage - serviceRequestType=",
			&serviceRequestType);

	if (serviceRequestType.EncodingByte == NIEVT_FOUR_BYTE
			&& serviceRequestType.Identifier.Numeric == 446) {
		/* OpenSecureChannelService, defined in 62541-6 §6.4.4, Table 34.
		 * Note that part 6 adds ClientProtocolVersion and ServerProtocolVersion
		 * to the definition in part 4
		 *
		 * Request
		 *
		 * 	Req-1) RequestHeader requestHeader
		 * 	Req-2) UInt32 ClientProtocolVersion
		 * 	Req-3) Enum SecurityTokenRequestType requestType
		 * 	Req-4) Enum MessageSecurityMode SecurityMode
		 *  Req-5) ByteString ClientNonce
		 *  Req-6) Int32 RequestLifetime
		 *
		 * Response
		 *
		 * 	Res-1) ResponseHeader responseHeader
		 * 	Res-2) UInt32 ServerProtocolVersion
		 * 	Res-3) SecurityToken channelSecurityToken
		 *  Res-5) ByteString ServerNonce
		 */

		UA_ByteString_printx("SL_processMessage - message=", &message);

		// Req-1) RequestHeader requestHeader
		decoder_decodeRequestHeader(message.Data, &pos, &requestHeader);
		UA_String_printf("SL_processMessage - requestHeader.auditEntryId=",
				&requestHeader.auditEntryId);
		UA_NodeId_printf(
				"SL_processMessage - requestHeader.authenticationToken=",
				&requestHeader.authenticationToken);

		// 	Req-2) UInt32 ClientProtocolVersion
		decoder_decodeBuiltInDatatype(message.Data, UINT32, &pos,
				&clientProtocolVersion);
		printf("SL_processMessage - clientProtocolVersion=%d\n",clientProtocolVersion);

		if (clientProtocolVersion
				!= connection->transportLayer.remoteConf.protocolVersion) {
			printf("SL_processMessage - error protocol version \n");
			//TODO error protocol version
			//TODO ERROR_Bad_ProtocolVersionUnsupported

		}

		// 	Req-3) SecurityTokenRequestType requestType
		decoder_decodeBuiltInDatatype(message.Data, INT32, &pos, &requestType);
		printf("SL_processMessage - requestType=%d\n",requestType);
		switch (requestType) {
		case securityToken_ISSUE:
			if (connection->secureLayer.connectionState
					== connectionState_ESTABLISHED) {
				printf("SL_processMessage - multiply security token request");
				//TODO return ERROR
				return UA_ERROR;
			}
			printf(
					"SL_processMessage - TODO: create new token for a new SecureChannel\n");
			//	SL_createNewToken(connection);
			break;
		case securityToken_RENEW:
			if (connection->secureLayer.connectionState
					== connectionState_CLOSED) {
				printf(
						"SL_processMessage - renew token request received, but no secureChannel was established before");
				//TODO return ERROR
				return UA_ERROR;
			}
			printf("TODO: create new token for an existing SecureChannel\n");
			break;
		}

		// 	Req-4) MessageSecurityMode SecurityMode
		decoder_decodeBuiltInDatatype(message.Data, INT32, &pos, &securityMode);
		printf("SL_processMessage - securityMode=%d\n",securityMode);
		switch (securityMode) {
		case securityMode_INVALID:
			connection->secureLayer.clientNonce.Data = NULL;
			connection->secureLayer.clientNonce.Length = 0;
			printf("SL_processMessage - client demands no security \n");
			break;
		case securityMode_SIGN:
			//TODO check if senderCertificate and ReceiverCertificateThumbprint are present
			break;

		case securityMode_SIGNANDENCRYPT:
			//TODO check if senderCertificate and ReceiverCertificateThumbprint are present
			break;
		}
		else
		{
			printf("SL_processMessage - unknown service request");
			//TODO change error code
			return UA_ERROR;

		//  Req-5) ByteString ClientNonce
		decoder_decodeBuiltInDatatype(message.Data, BYTE_STRING, &pos, &clientNonce);
		UA_String_printf("SL_processMessage - clientNonce=",&clientNonce);

		//  Req-6) Int32 RequestLifetime
		decoder_decodeBuiltInDatatype(message.Data, INT32, &pos,
				&requestedLifetime);
		printf("SL_processMessage - requestedLifeTime=%d\n",requestedLifetime);
		//TODO process requestedLifetime
	} else {
		printf("SL_processMessage - unknown service request");
		//TODO change error code
		return UA_ERROR;

	}
	return UA_NO_ERROR;
}
/*
 * receive and process data from underlying layer
 */
void SL_receive(UA_connection *connection, UA_ByteString *serviceMessage) {
	UA_ByteString secureChannelPacket;
	UA_ByteString message;
	SL_SecureConversationMessageHeader SCM_Header;
	SL_AsymmetricAlgorithmSecurityHeader AAS_Header;
	SL_SequenceHeader SequenceHeader;
	Int32 packetType = 0;
	Int32 pos = 0;
	Int32 iTmp;
	//TODO Error Handling, length checking
	//get data from transport layer
	printf("SL_receive - entered \n");

	TL_receive(connection, &secureChannelPacket);

	if (secureChannelPacket.Length > 0 && secureChannelPacket.Data != NULL) {

		printf("SL_receive - data received \n");
		packetType = TL_getPacketType(&secureChannelPacket, &pos);

		decodeSCMHeader(&secureChannelPacket, &pos, &SCM_Header);

		switch (SCM_Header.MessageType) {

		case packetType_OPN: /* openSecureChannel Message received */
			decodeAASHeader(&secureChannelPacket, &pos, &AAS_Header);
			UA_String_printf("SL_receive - AAS_Header.ReceiverThumbprint=",
					&(AAS_Header.ReceiverThumbprint));
			UA_String_printf("SL_receive - AAS_Header.SecurityPolicyUri=",
					&(AAS_Header.SecurityPolicyUri));
			UA_String_printf("SL_receive - AAS_Header.SenderCertificate=",
					&(AAS_Header.SenderCertificate));
			if (SCM_Header.SecureChannelId != 0) {

				iTmp = UA_ByteString_compare(
						&(connection->secureLayer.SenderCertificate),
						&(AAS_Header.SenderCertificate));
				if (iTmp != UA_EQUAL) {
					printf("SL_receive - UA_ERROR_BadSecureChannelUnknown \n");
					//TODO return UA_ERROR_BadSecureChannelUnknown
				}

			}

			decodeSequenceHeader(&secureChannelPacket, &pos, &SequenceHeader);
			printf("SL_receive - SequenceHeader.RequestId=%d\n",
					SequenceHeader.RequestId);
			printf("SL_receive - SequenceHeader.SequenceNr=%d\n",
					SequenceHeader.SequenceNumber);
			//save request id to return it to client
			connection->secureLayer.requestId = SequenceHeader.RequestId;
			//TODO check that the sequence number is smaller than MaxUInt32 - 1024
			connection->secureLayer.sequenceNumber =
					SequenceHeader.SequenceNumber;

			//SL_decrypt(&secureChannelPacket);
			message.Data = &secureChannelPacket.Data[pos];
			message.Length = secureChannelPacket.Length - pos;

			SL_processMessage(connection, message);

			break;
		case packetType_MSG: /* secure Channel Message received */
			if (connection->secureLayer.connectionState
					== connectionState_ESTABLISHED) {

				if (SCM_Header.SecureChannelId
						== connection->secureLayer.securityToken.secureChannelId) {

				} else {
					//TODO generate ERROR_Bad_SecureChannelUnkown
				}
			}

			break;
		case packetType_CLO: /* closeSecureChannel Message received */
			if (SL_check(connection, secureChannelPacket) == UA_NO_ERROR) {

			}
			break;
		}

	} else {
		printf("SL_receive - no data received \n");
	}
	/*
	 Int32 readPosition = 0;

	 //get the Secure Channel Message Header
	 decodeSCMHeader(secureChannelPacket,
	 &readPosition, &SCM_Header);

	 //get the Secure Channel Asymmetric Algorithm Security Header
	 decodeAASHeader(secureChannelPacket,
	 &readPosition, &AAS_Header);

	 //get the Sequence Header
	 decodeSequenceHeader(secureChannelPacket,
	 &readPosition, &SequenceHeader);

	 //get Secure Channel Message
	 //SL_secureChannel_Message_get(connection, secureChannelPacket,
	 //			&readPosition,serviceMessage);

	 if (secureChannelPacket->length > 0)
	 {
	 switch (SCM_Header.MessageType)
	 {
	 case packetType_MSG:
	 if (connection->secureLayer.connectionState
	 == connectionState_ESTABLISHED)
	 {

	 }
	 else //receiving message, without secure channel
	 {
	 //TODO send back Error Message
	 }
	 break;
	 case packetType_OPN:
	 //Server Handling
	 //		if (openSecureChannelHeader_check(connection, secureChannelPacket))
	 //		{
	 //check if the request is valid
	 //	SL_openSecureChannelRequest_check(connection, secureChannelPacket);
	 //		}
	 //		else
	 //		{
	 //			//TODO send back Error Message
	 //		}
	 //Client Handling

	 //TODO free memory for secureChannelPacket

	 break;
	 case packetType_CLO:


	 //TODO free memory for secureChannelPacket
	 break;
	 }

	 }
	 */
}
/*
 * get the secure channel message header
 */
Int32 decodeSCMHeader(UA_ByteString *rawMessage, Int32 *pos,
		SL_SecureConversationMessageHeader* SC_Header) {
	UInt32 err;
	printf("decodeSCMHeader - entered \n");
	// LU: wild guess - reset pos, we want to reread the message type again
	*pos = 0;
	SC_Header->MessageType = TL_getPacketType(rawMessage, pos);
	SC_Header->IsFinal = rawMessage->Data[*pos];
	*pos += 1;
	decodeUInt32(rawMessage->Data, pos, &(SC_Header->MessageSize));
	decodeUInt32(rawMessage->Data, pos, &(SC_Header->SecureChannelId));
	return UA_NO_ERROR;

}
Int32 encodeSCMHeader(SL_SecureConversationMessageHeader *SC_Header, Int32 *pos,
		AD_RawMessage *rawMessage) {
	const char *type = "ERR";
	switch (SC_Header->MessageType) {
	case packetType_ACK:
		type = "ACK";
		break;
	case packetType_CLO:
		type = "CLO";
		break;
	case packetType_ERR:
		type = "ERR";
		break;
	case packetType_HEL:
		type = "HEL";
		break;
	case packetType_MSG:
		type = "MSG";
		break;
	case packetType_OPN:
		type = "OPN";
		break;
	default:
		return UA_ERROR;
	}

	memcpy(&(rawMessage->message[*pos]), &type, 3);

	return UA_NO_ERROR;
}
Int32 decodeSequenceHeader(UA_ByteString *rawMessage, Int32 *pos,
		SL_SequenceHeader *SequenceHeader) {
	decodeUInt32(rawMessage->Data, pos, &(SequenceHeader->RequestId));
	decodeUInt32(rawMessage->Data, pos, &(SequenceHeader->SequenceNumber));
	return UA_NO_ERROR;
}

/*
 * get the asymmetric algorithm security header
 */
Int32 decodeAASHeader(UA_ByteString *rawMessage, Int32 *pos,
		SL_AsymmetricAlgorithmSecurityHeader* AAS_Header) {
	Int32 err = 0;
	err += decodeUAByteString(rawMessage->Data, pos,
			&(AAS_Header->SecurityPolicyUri));
	err += decodeUAByteString(rawMessage->Data, pos,
			&(AAS_Header->SenderCertificate));
	err += decodeUAByteString(rawMessage->Data, pos,
			&(AAS_Header->ReceiverThumbprint));
	return err;
}

Int32 encodeAASHeader(SL_AsymmetricAlgorithmSecurityHeader *AAS_Header,
		Int32 *pos, AD_RawMessage* dstRawMessage) {
	encodeUAString(AAS_Header->SecurityPolicyUri, pos,
			&dstRawMessage->message[*pos]);
	encodeUAString(AAS_Header->SenderCertificate, pos,
			&dstRawMessage->message[*pos]);
	encodeUAString(AAS_Header->ReceiverThumbprint, pos,
			&dstRawMessage->message[*pos]);
	return UA_NO_ERROR;
}
<|MERGE_RESOLUTION|>--- conflicted
+++ resolved
@@ -8,30 +8,12 @@
 #include <stdio.h>
 #include "opcua_time.h"
 
-<<<<<<< HEAD
-
-/*
- * opens a secureChannel (server side)
- */
-Int32 SL_secureChannel_open(const UA_connection *connection,
-		const AD_RawMessage *secureChannelPacket,
-		const SL_SecureConversationMessageHeader *SCMHeader,
-		const SL_AsymmetricAlgorithmSecurityHeader *AASHeader,
-		const SL_SequenceHeader *SequenceHeader) {
-	UA_AD_ResponseHeader responseHeader;
-	AD_RawMessage rawMessage;
-	Int32 position = 0;
-	//SL_secureChannel_ResponseHeader_get(connection,&responseHeader);
-	Int32 size = responseHeader_calcSize(&responseHeader);
-	rawMessage.message = (char*) opcua_malloc(size);
-=======
 Int32 SL_send(UA_connection *connection, UA_ByteString responseMessage, Int32 type)
 {
 	UInt32 sequenceNumber;
 	UInt32 requestId;
 	//TODO: fill with valid information
 	char securityPolicy[] = "http://opcfoundation.org/UA/SecurityPolicy#None";
->>>>>>> ac35d5c3
 
 	//sequence header
 	sequenceNumber = connection->secureLayer.sequenceNumber;
@@ -151,6 +133,16 @@
 
 	return UA_NO_ERROR;
 }
+
+Int32 SL_openSecureChannel_responseMessage_calcSize(SL_Response *response,
+		Int32* sizeInOut) {
+	Int32 length = 0;
+	length += sizeof(response->SecurityToken);
+	length += UAString_calcSize(response->ServerNonce);
+	length += sizeof(response->ServerProtocolVersion);
+	return length;
+}
+
 /*
  * closes a secureChannel (server side)
  */
@@ -270,11 +262,6 @@
 			//TODO check if senderCertificate and ReceiverCertificateThumbprint are present
 			break;
 		}
-		else
-		{
-			printf("SL_processMessage - unknown service request");
-			//TODO change error code
-			return UA_ERROR;
 
 		//  Req-5) ByteString ClientNonce
 		decoder_decodeBuiltInDatatype(message.Data, BYTE_STRING, &pos, &clientNonce);
