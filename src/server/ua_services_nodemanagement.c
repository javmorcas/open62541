#include "ua_util.h"
#include "ua_server_internal.h"
#include "ua_services.h"
#include "ua_statuscodes.h"
#include "ua_nodestore.h"
#include "ua_session.h"
#include "ua_types_generated_encoding_binary.h"

/************/
/* Add Node */
/************/

void UA_Server_addExistingNode(UA_Server *server, UA_Session *session, UA_Node *node,
                               const UA_NodeId *parentNodeId, const UA_NodeId *referenceTypeId,
                               UA_AddNodesResult *result) {
    if(node->nodeId.namespaceIndex >= server->namespacesSize) {
        result->statusCode = UA_STATUSCODE_BADNODEIDINVALID;
        return;
    }

    const UA_Node *parent = UA_NodeStore_get(server->nodestore, parentNodeId);
    if(!parent) {
        result->statusCode = UA_STATUSCODE_BADPARENTNODEIDINVALID;
        return;
    }

    const UA_ReferenceTypeNode *referenceType =
        (const UA_ReferenceTypeNode *)UA_NodeStore_get(server->nodestore, referenceTypeId);
    if(!referenceType) {
        result->statusCode = UA_STATUSCODE_BADREFERENCETYPEIDINVALID;
        return;
    }

    if(referenceType->nodeClass != UA_NODECLASS_REFERENCETYPE) {
        result->statusCode = UA_STATUSCODE_BADREFERENCETYPEIDINVALID;
        return;
    }

    if(referenceType->isAbstract == UA_TRUE) {
        result->statusCode = UA_STATUSCODE_BADREFERENCENOTALLOWED;
        return;
    }

    // todo: test if the referencetype is hierarchical
    // todo: namespace index is assumed to be valid
    UA_MT_CONST UA_Node *managed = UA_NULL;
    UA_NodeId tempNodeid = node->nodeId;
    tempNodeid.namespaceIndex = 0;
    if(UA_NodeId_isNull(&tempNodeid)) {
        if(UA_NodeStore_insert(server->nodestore, node, &managed) != UA_STATUSCODE_GOOD) {
            result->statusCode = UA_STATUSCODE_BADOUTOFMEMORY;
            return;
        }
        result->addedNodeId = managed->nodeId; // cannot fail as unique nodeids are numeric
    } else {
        if(UA_NodeId_copy(&node->nodeId, &result->addedNodeId) != UA_STATUSCODE_GOOD) {
            result->statusCode = UA_STATUSCODE_BADOUTOFMEMORY;
            return;
        }

        if(UA_NodeStore_insert(server->nodestore, node, &managed) != UA_STATUSCODE_GOOD) {
            result->statusCode = UA_STATUSCODE_BADNODEIDEXISTS;
            UA_NodeId_deleteMembers(&result->addedNodeId);
            return;
        }
    }
    
    // reference back to the parent
    UA_AddReferencesItem item;
    UA_AddReferencesItem_init(&item);
    item.sourceNodeId = managed->nodeId;
    item.referenceTypeId = referenceType->nodeId;
    item.isForward = UA_FALSE;
    item.targetNodeId.nodeId = parent->nodeId;
    Service_AddReferences_single(server, session, &item);

    // todo: error handling. remove new node from nodestore
}

static UA_StatusCode
instantiateVariableNode(UA_Server *server, UA_Session *session,
                        const UA_NodeId *nodeId, const UA_NodeId *typeId);
static UA_StatusCode
instantiateObjectNode(UA_Server *server, UA_Session *session,
                      const UA_NodeId *nodeId, const UA_NodeId *typeId);

/* copy an existing variable under the given parent. then instantiate the
   variable for all hastypedefinitions of the original version. */
static UA_StatusCode
copyExistingVariable(UA_Server *server, UA_Session *session, const UA_NodeId *variable,
                     const UA_NodeId *referenceType, const UA_NodeId *parent) {
    const UA_VariableNode *node = (const UA_VariableNode*)UA_NodeStore_get(server->nodestore, variable);
    if(!node)
        return UA_STATUSCODE_BADNODEIDINVALID;
    if(node->nodeClass != UA_NODECLASS_VARIABLE) {
        UA_NodeStore_release((const UA_Node*)node);
        return UA_STATUSCODE_BADNODECLASSINVALID;
    }
    
    // copy the variable attributes
    UA_VariableAttributes attr;
    UA_VariableAttributes_init(&attr);
    UA_LocalizedText_copy(&node->displayName, &attr.displayName);
    UA_LocalizedText_copy(&node->description, &attr.description);
    attr.writeMask = node->writeMask;
    attr.userWriteMask = node->userWriteMask;
    // todo: handle data sources!!!!
    UA_Variant_copy(&node->value.variant.value, &attr.value);
    // datatype is taken from the value
    // valuerank is taken from the value
    // array dimensions are taken from the value
    attr.accessLevel = node->accessLevel;
    attr.userAccessLevel = node->userAccessLevel;
    attr.minimumSamplingInterval = node->minimumSamplingInterval;
    attr.historizing = node->historizing;

    UA_AddNodesItem item;
    UA_AddNodesItem_init(&item);
    UA_NodeId_copy(parent, &item.parentNodeId.nodeId);
    UA_NodeId_copy(referenceType, &item.referenceTypeId);
    UA_QualifiedName_copy(&node->browseName, &item.browseName);
    item.nodeClass = UA_NODECLASS_VARIABLE;
    // don't add a typedefinition here.

    // add the new variable
    UA_AddNodesResult res;
    UA_AddNodesResult_init(&res);
    Service_AddNodes_single(server, session, &item, (UA_NodeAttributes*)&attr, &res);
    UA_VariableAttributes_deleteMembers(&attr);
    UA_AddNodesItem_deleteMembers(&item);

    // now instantiate the variable for all hastypedefinition references
    for(UA_Int32 i = 0; i < node->referencesSize; i++) {
        UA_ReferenceNode *rn = &node->references[i];
        if(rn->isInverse)
            continue;
        const UA_NodeId hasTypeDef = UA_NODEID_NUMERIC(0, UA_NS0ID_HASTYPEDEFINITION);
        if(!UA_NodeId_equal(&rn->referenceTypeId, &hasTypeDef))
            continue;
        instantiateVariableNode(server, session, &res.addedNodeId, &rn->targetId.nodeId);
    }

    UA_AddNodesResult_deleteMembers(&res);
    UA_NodeStore_release((const UA_Node*)node);
    return UA_STATUSCODE_GOOD;
}

/* copy an existing variable under the given parent. then instantiate the
   variable for all hastypedefinitions of the original version. */
static UA_StatusCode
copyExistingObject(UA_Server *server, UA_Session *session, const UA_NodeId *variable,
                   const UA_NodeId *referenceType, const UA_NodeId *parent) {
    const UA_ObjectNode *node = (const UA_ObjectNode*)UA_NodeStore_get(server->nodestore, variable);
    if(!node)
        return UA_STATUSCODE_BADNODEIDINVALID;
    if(node->nodeClass != UA_NODECLASS_OBJECT) {
        UA_NodeStore_release((const UA_Node*)node);
        return UA_STATUSCODE_BADNODECLASSINVALID;
    }
    // copy the variable attributes
    UA_ObjectAttributes attr;
    UA_ObjectAttributes_init(&attr);
    UA_LocalizedText_copy(&node->displayName, &attr.displayName);
    UA_LocalizedText_copy(&node->description, &attr.description);
    attr.writeMask = node->writeMask;
    attr.userWriteMask = node->userWriteMask;
    attr.eventNotifier = node->eventNotifier;

    UA_AddNodesItem item;
    UA_AddNodesItem_init(&item);
    UA_NodeId_copy(parent, &item.parentNodeId.nodeId);
    UA_NodeId_copy(referenceType, &item.referenceTypeId);
    UA_QualifiedName_copy(&node->browseName, &item.browseName);
    item.nodeClass = UA_NODECLASS_OBJECT;
    // don't add a typedefinition here.

    // add the new object
    UA_AddNodesResult res;
    UA_AddNodesResult_init(&res);
    Service_AddNodes_single(server, session, &item, (UA_NodeAttributes*)&attr, &res);
    UA_ObjectAttributes_deleteMembers(&attr);
    UA_AddNodesItem_deleteMembers(&item);

    // now instantiate the object for all hastypedefinition references
    for(UA_Int32 i = 0; i < node->referencesSize; i++) {
        UA_ReferenceNode *rn = &node->references[i];
        if(rn->isInverse)
            continue;
        const UA_NodeId hasTypeDef = UA_NODEID_NUMERIC(0, UA_NS0ID_HASTYPEDEFINITION);
        if(!UA_NodeId_equal(&rn->referenceTypeId, &hasTypeDef))
            continue;
        instantiateObjectNode(server, session, &res.addedNodeId, &rn->targetId.nodeId);
    }

    UA_AddNodesResult_deleteMembers(&res);
    UA_NodeStore_release((const UA_Node*)node);
    return UA_STATUSCODE_GOOD;
}

static UA_StatusCode
instantiateObjectNode(UA_Server *server, UA_Session *session, const UA_NodeId *nodeId, const UA_NodeId *typeId) {
    const UA_ObjectTypeNode *type = (const UA_ObjectTypeNode*)UA_NodeStore_get(server->nodestore, typeId);
    if(!type)
        return UA_STATUSCODE_BADNODEIDINVALID;
    if(type->nodeClass != UA_NODECLASS_OBJECTTYPE) {
        UA_NodeStore_release((const UA_Node*)type);
        return UA_STATUSCODE_BADNODECLASSINVALID;
    }

    /* Add all the child nodes */
    UA_BrowseDescription browseChildren;
    UA_BrowseDescription_init(&browseChildren);
    browseChildren.nodeId = *typeId;
    browseChildren.referenceTypeId = UA_NODEID_NUMERIC(0, UA_NS0ID_AGGREGATES);
    browseChildren.includeSubtypes = UA_TRUE;
    browseChildren.browseDirection = UA_BROWSEDIRECTION_FORWARD;
    browseChildren.nodeClassMask = UA_NODECLASS_OBJECT | UA_NODECLASS_VARIABLE | UA_NODECLASS_METHOD;
    browseChildren.resultMask = UA_BROWSERESULTMASK_REFERENCETYPEID | UA_BROWSERESULTMASK_NODECLASS;

    UA_BrowseResult browseResult;
    UA_BrowseResult_init(&browseResult);
    // todo: continuation points if there are too many results
    Service_Browse_single(server, session, UA_NULL, &browseChildren, 100, &browseResult);

    for(UA_Int32 i = 0; i < browseResult.referencesSize; i++) {
        UA_ReferenceDescription *rd = &browseResult.references[i];
        if(rd->nodeClass == UA_NODECLASS_METHOD) {
            /* add a reference to the method in the objecttype */
            UA_AddReferencesItem item;
            UA_AddReferencesItem_init(&item);
            item.sourceNodeId = *nodeId;
            item.referenceTypeId = rd->referenceTypeId;
            item.isForward = UA_TRUE;
            item.targetNodeId = rd->nodeId;
            item.targetNodeClass = UA_NODECLASS_METHOD;
            Service_AddReferences_single(server, session, &item);
        } else if(rd->nodeClass == UA_NODECLASS_VARIABLE)
            copyExistingVariable(server, session, &rd->nodeId.nodeId, &rd->referenceTypeId, nodeId);
        else if(rd->nodeClass == UA_NODECLASS_OBJECT)
            copyExistingObject(server, session, &rd->nodeId.nodeId, &rd->referenceTypeId, nodeId);
    }
    UA_NodeStore_release((const UA_Node*)type);

    /* add a hastypedefinition reference */
    UA_AddReferencesItem addref;
    UA_AddReferencesItem_init(&addref);
    addref.sourceNodeId = *nodeId;
    addref.referenceTypeId = UA_NODEID_NUMERIC(0, UA_NS0ID_HASTYPEDEFINITION);
    addref.isForward = UA_TRUE;
    addref.targetNodeId.nodeId = *typeId;
    addref.targetNodeClass = UA_NODECLASS_OBJECTTYPE;
    Service_AddReferences_single(server, session, &addref);

    /* call the constructor */
    /* void *instanceHandle = */
    /*     ((const UA_ObjectTypeNode*)parent)->instanceManagement.constructor(result->addedNodeId); */
    /* UA_Server_editNode(server, session, &result->addedNodeId, */
    /*             (UA_EditNodeCallback)setInstanceHandle, instanceHandle); */
    /* UA_NodeStore_release(parent); */
    /* return; */
    
    return UA_STATUSCODE_GOOD;
}

static UA_StatusCode
instantiateVariableNode(UA_Server *server, UA_Session *session, const UA_NodeId *nodeId, const UA_NodeId *typeId) {
    const UA_ObjectTypeNode *type = (const UA_ObjectTypeNode*)UA_NodeStore_get(server->nodestore, typeId);
    if(!type)
        return UA_STATUSCODE_BADNODEIDINVALID;
    if(type->nodeClass != UA_NODECLASS_VARIABLETYPE) {
        UA_NodeStore_release((const UA_Node*)type);
        return UA_STATUSCODE_BADNODECLASSINVALID;
    }

    /* get the references to child properties */
    UA_BrowseDescription browseChildren;
    UA_BrowseDescription_init(&browseChildren);
    browseChildren.nodeId = *typeId;
    browseChildren.referenceTypeId = UA_NODEID_NUMERIC(0, UA_NS0ID_HASPROPERTY);
    browseChildren.includeSubtypes = UA_TRUE;
    browseChildren.browseDirection = UA_BROWSEDIRECTION_FORWARD;
    browseChildren.nodeClassMask = UA_NODECLASS_VARIABLE;
    browseChildren.resultMask = UA_BROWSERESULTMASK_REFERENCETYPEID | UA_BROWSERESULTMASK_NODECLASS;

    UA_BrowseResult browseResult;
    UA_BrowseResult_init(&browseResult);
    // todo: continuation points if there are too many results
    Service_Browse_single(server, session, UA_NULL, &browseChildren, 100, &browseResult);

    /* add the child properties */
    for(UA_Int32 i = 0; i < browseResult.referencesSize; i++) {
        UA_ReferenceDescription *rd = &browseResult.references[i];
        copyExistingVariable(server, session, &rd->nodeId.nodeId, &rd->referenceTypeId, nodeId);
    }
    UA_NodeStore_release((const UA_Node*)type);

    /* add a hastypedefinition reference */
    UA_AddReferencesItem addref;
    UA_AddReferencesItem_init(&addref);
    addref.sourceNodeId = *nodeId;
    addref.referenceTypeId = UA_NODEID_NUMERIC(0, UA_NS0ID_HASTYPEDEFINITION);
    addref.isForward = UA_TRUE;
    addref.targetNodeId.nodeId = *typeId;
    addref.targetNodeClass = UA_NODECLASS_OBJECTTYPE;
    Service_AddReferences_single(server, session, &addref);

    return UA_STATUSCODE_GOOD;
}

static void moveStandardAttributes(UA_Node *node, UA_AddNodesItem *item, UA_NodeAttributes *attr) {
    node->nodeId = item->requestedNewNodeId.nodeId;
    UA_NodeId_init(&item->requestedNewNodeId.nodeId);
    node->browseName = item->browseName;
    UA_QualifiedName_init(&item->browseName);
    node->displayName = attr->displayName;
    UA_LocalizedText_init(&attr->displayName);
    node->description = attr->description;
    UA_LocalizedText_init(&attr->description);
    node->writeMask = attr->writeMask;
    node->userWriteMask = attr->userWriteMask;
}

static UA_Node *
variableNodeFromAttributes(UA_AddNodesItem *item, UA_VariableAttributes *attr) {
    UA_VariableNode *vnode = UA_VariableNode_new();
    if(!vnode)
        return UA_NULL;
    moveStandardAttributes((UA_Node*)vnode, item, (UA_NodeAttributes*)attr);
    // todo: test if the type / valueRank / value attributes are consistent
    vnode->accessLevel = attr->accessLevel;
    vnode->userAccessLevel = attr->userAccessLevel;
    vnode->historizing = attr->historizing;
    vnode->minimumSamplingInterval = attr->minimumSamplingInterval;
    vnode->valueRank = attr->valueRank;
    vnode->value.variant.value = attr->value;
    UA_Variant_init(&attr->value);
    return (UA_Node*)vnode;
}

static UA_Node *
objectNodeFromAttributes(UA_AddNodesItem *item, UA_ObjectAttributes *attr) {
    UA_ObjectNode *onode = UA_ObjectNode_new();
    if(!onode)
        return UA_NULL;
    moveStandardAttributes((UA_Node*)onode, item, (UA_NodeAttributes*)attr);
    onode->eventNotifier = attr->eventNotifier;
    return (UA_Node*)onode;
}

static UA_Node *
referenceTypeNodeFromAttributes(UA_AddNodesItem *item, UA_ReferenceTypeAttributes *attr) {
    UA_ReferenceTypeNode *rtnode = UA_ReferenceTypeNode_new();
    if(!rtnode)
        return UA_NULL;
    moveStandardAttributes((UA_Node*)rtnode, item, (UA_NodeAttributes*)&attr);
    rtnode->isAbstract = attr->isAbstract;
    rtnode->symmetric = attr->symmetric;
    rtnode->inverseName = attr->inverseName;
    UA_LocalizedText_init(&attr->inverseName);
    return (UA_Node*)rtnode;
}

static UA_Node *
objectTypeNodeFromAttributes(UA_AddNodesItem *item, UA_ObjectTypeAttributes *attr) {
    UA_ObjectTypeNode *otnode = UA_ObjectTypeNode_new();
    if(!otnode)
        return UA_NULL;
    moveStandardAttributes((UA_Node*)otnode, item, (UA_NodeAttributes*)attr);
    otnode->isAbstract = attr->isAbstract;
    return (UA_Node*)otnode;
}

static UA_Node *
variableTypeNodeFromAttributes(UA_AddNodesItem *item, UA_VariableTypeAttributes *attr) {
    UA_VariableTypeNode *vtnode = UA_VariableTypeNode_new();
    if(!vtnode)
        return UA_NULL;
    moveStandardAttributes((UA_Node*)vtnode, item, (UA_NodeAttributes*)attr);
    vtnode->value.variant.value = attr->value;
    UA_Variant_init(&attr->value);
    // datatype is taken from the value
    vtnode->valueRank = attr->valueRank;
    // array dimensions are taken from the value
    vtnode->isAbstract = attr->isAbstract;
    return (UA_Node*)vtnode;
}

static UA_Node *
viewNodeFromAttributes(UA_AddNodesItem *item, UA_ViewAttributes *attr) {
    UA_ViewNode *vnode = UA_ViewNode_new();
    if(!vnode)
        return UA_NULL;
    moveStandardAttributes((UA_Node*)vnode, item, (UA_NodeAttributes*)attr);
    vnode->containsNoLoops = attr->containsNoLoops;
    vnode->eventNotifier = attr->eventNotifier;
    return (UA_Node*)vnode;
}

static UA_Node *
dataTypeNodeFromAttributes(UA_AddNodesItem *item, UA_DataTypeAttributes *attr) {
    UA_DataTypeNode *dtnode = UA_DataTypeNode_new();
    if(!dtnode)
        return UA_NULL;
    moveStandardAttributes((UA_Node*)dtnode, item, (UA_NodeAttributes*)attr);
    dtnode->isAbstract = attr->isAbstract;
    return (UA_Node*)dtnode;
}

void Service_AddNodes_single(UA_Server *server, UA_Session *session, UA_AddNodesItem *item,
                             UA_NodeAttributes *attr, UA_AddNodesResult *result) {
    /* create the node */
    UA_Node *node;
    switch(item->nodeClass) {
    case UA_NODECLASS_OBJECT:
        node = objectNodeFromAttributes(item, (UA_ObjectAttributes*)attr);
        break;
    case UA_NODECLASS_VARIABLE:
        node = variableNodeFromAttributes(item, (UA_VariableAttributes*)attr);
        break;
    case UA_NODECLASS_OBJECTTYPE:
        node = objectTypeNodeFromAttributes(item, (UA_ObjectTypeAttributes*)attr);
        break;
    case UA_NODECLASS_VARIABLETYPE:
        node = variableTypeNodeFromAttributes(item, (UA_VariableTypeAttributes*)attr);
        break;
    case UA_NODECLASS_REFERENCETYPE:
        node = referenceTypeNodeFromAttributes(item, (UA_ReferenceTypeAttributes*)attr);
        break;
    case UA_NODECLASS_DATATYPE:
        node = dataTypeNodeFromAttributes(item, (UA_DataTypeAttributes*)attr);
        break;
    case UA_NODECLASS_VIEW:
        node = viewNodeFromAttributes(item, (UA_ViewAttributes*)attr);
        break;
    case UA_NODECLASS_METHOD:
    case UA_NODECLASS_UNSPECIFIED:
    default:
        result->statusCode = UA_STATUSCODE_BADNODECLASSINVALID;
        return;
    }

    if(!node) {
        result->statusCode = UA_STATUSCODE_BADOUTOFMEMORY;
        return;
    }

    /* add it to the server */
    UA_Server_addExistingNode(server, session, node, &item->parentNodeId.nodeId,
                              &item->referenceTypeId, result);
    if(result->statusCode != UA_STATUSCODE_GOOD) {
        UA_Node_deleteAnyNodeClass(node);
        return;
    }

    /* instantiate if it has a type */
    if(!UA_NodeId_isNull(&item->typeDefinition.nodeId)) {
        if(item->nodeClass == UA_NODECLASS_OBJECT)
            result->statusCode = instantiateObjectNode(server, session, &result->addedNodeId, &item->typeDefinition.nodeId);
        else if(item->nodeClass == UA_NODECLASS_VARIABLE)
            result->statusCode = instantiateVariableNode(server, session, &result->addedNodeId, &item->typeDefinition.nodeId);
    }

    /* if instantiation failed, remove the node */
    if(result->statusCode != UA_STATUSCODE_GOOD)
        Service_DeleteNodes_single(server, session, &result->addedNodeId, UA_TRUE);
}

static void Service_AddNodes_single_unparsed(UA_Server *server, UA_Session *session, UA_AddNodesItem *item,
                                             UA_AddNodesResult *result) {
    /* adding nodes to ns0 is not allowed over the wire */
    if(item->requestedNewNodeId.nodeId.namespaceIndex == 0) {
        result->statusCode = UA_STATUSCODE_BADNODEIDREJECTED;
        return;
    }

    const UA_DataType *attributeType;
    switch (item->nodeClass) {
    case UA_NODECLASS_OBJECT:
        attributeType = &UA_TYPES[UA_TYPES_OBJECTATTRIBUTES];
        break;
    case UA_NODECLASS_OBJECTTYPE:
        attributeType = &UA_TYPES[UA_TYPES_OBJECTTYPEATTRIBUTES];
        break;
    case UA_NODECLASS_REFERENCETYPE:
        attributeType = &UA_TYPES[UA_TYPES_REFERENCETYPEATTRIBUTES];
        break;
    case UA_NODECLASS_VARIABLE:
        attributeType = &UA_TYPES[UA_TYPES_VARIABLEATTRIBUTES];
        break;
    case UA_NODECLASS_VIEW:
        attributeType = &UA_TYPES[UA_TYPES_VIEWATTRIBUTES];
        break;
    case UA_NODECLASS_DATATYPE:
        attributeType = &UA_TYPES[UA_TYPES_DATATYPEATTRIBUTES];
        break;
    default:
        result->statusCode = UA_STATUSCODE_BADNOTIMPLEMENTED;
        return;
    }

    if(!UA_NodeId_equal(&item->nodeAttributes.typeId, &attributeType->typeId)) {
        result->statusCode = UA_STATUSCODE_BADNODEATTRIBUTESINVALID;
        return;
    }

    UA_NodeAttributes *attr = UA_alloca(attributeType->memSize);
    size_t pos = 0;
    result->statusCode = UA_decodeBinary(&item->nodeAttributes.body, &pos, &attr, attributeType);
    if(result->statusCode != UA_STATUSCODE_GOOD)
        return;

    Service_AddNodes_single(server, session, item, attr, result);
    UA_deleteMembers(attr, attributeType);
}

void Service_AddNodes(UA_Server *server, UA_Session *session, const UA_AddNodesRequest *request,
                      UA_AddNodesResponse *response) {
    if(request->nodesToAddSize <= 0) {
        response->responseHeader.serviceResult = UA_STATUSCODE_BADNOTHINGTODO;
        return;
    }
    size_t size = request->nodesToAddSize;

    response->results = UA_Array_new(&UA_TYPES[UA_TYPES_ADDNODESRESULT], size);
    if(!response->results) {
        response->responseHeader.serviceResult = UA_STATUSCODE_BADOUTOFMEMORY;
        return;
    }
    
#ifdef UA_EXTERNAL_NAMESPACES
#ifdef _MSVC_VER
    UA_Boolean *isExternal = UA_alloca(size);
    UA_UInt32 *indices = UA_alloca(sizeof(UA_UInt32)*size);
#else
    UA_Boolean isExternal[size];
    UA_UInt32 indices[size];
#endif
    UA_memset(isExternal, UA_FALSE, sizeof(UA_Boolean) * size);
    for(size_t j = 0; j <server->externalNamespacesSize; j++) {
        size_t indexSize = 0;
        for(size_t i = 0;i < size;i++) {
            if(request->nodesToAdd[i].requestedNewNodeId.nodeId.namespaceIndex !=
               server->externalNamespaces[j].index)
                continue;
            isExternal[i] = UA_TRUE;
            indices[indexSize] = i;
            indexSize++;
        }
        if(indexSize == 0)
            continue;
        UA_ExternalNodeStore *ens = &server->externalNamespaces[j].externalNodeStore;
        ens->addNodes(ens->ensHandle, &request->requestHeader, request->nodesToAdd,
                      indices, indexSize, response->results, response->diagnosticInfos);
    }
#endif
    
    response->resultsSize = size;
    for(size_t i = 0;i < size;i++) {
#ifdef UA_EXTERNAL_NAMESPACES
        if(!isExternal[i])
#endif
            Service_AddNodes_single_unparsed(server, session, &request->nodesToAdd[i], &response->results[i]);
    }
}

/**************************************************/
/* Add Special Nodes (not possible over the wire) */
/**************************************************/

UA_StatusCode UA_EXPORT
UA_Server_addDataSourceVariableNode(UA_Server *server, const UA_NodeId requestedNewNodeId,
                                    const UA_NodeId parentNodeId, const UA_NodeId referenceTypeId,
                                    const UA_QualifiedName browseName, const UA_NodeId typeDefinition,
                                    const UA_VariableAttributes attr, const UA_DataSource dataSource, UA_NodeId *outNewNodeId) {
    UA_AddNodesResult result;
    UA_AddNodesResult_init(&result);

    UA_AddNodesItem item;
    UA_AddNodesItem_init(&item);
    result.statusCode = UA_QualifiedName_copy(&browseName, &item.browseName);
    item.nodeClass = UA_NODECLASS_VARIABLE;
    result.statusCode |= UA_NodeId_copy(&parentNodeId, &item.parentNodeId.nodeId);
    result.statusCode |= UA_NodeId_copy(&referenceTypeId, &item.referenceTypeId);
    result.statusCode |= UA_NodeId_copy(&requestedNewNodeId, &item.requestedNewNodeId.nodeId);
    result.statusCode |= UA_NodeId_copy(&typeDefinition, &item.typeDefinition.nodeId);
    
    UA_VariableAttributes attrCopy;
    result.statusCode |= UA_VariableAttributes_copy(&attr, &attrCopy);
    if(result.statusCode != UA_STATUSCODE_GOOD) {
        UA_AddNodesItem_deleteMembers(&item);
        UA_VariableAttributes_deleteMembers(&attrCopy);
        return result.statusCode;
    }

    UA_VariableNode *node = UA_VariableNode_new();
    if(!node) {
        UA_AddNodesItem_deleteMembers(&item);
        UA_VariableAttributes_deleteMembers(&attrCopy);
        return UA_STATUSCODE_BADOUTOFMEMORY;
    }

    moveStandardAttributes((UA_Node*)node, &item, (UA_NodeAttributes*)&attrCopy);
    node->valueSource = UA_VALUESOURCE_DATASOURCE;
    node->value.dataSource = dataSource;
    node->accessLevel = attr.accessLevel;
    node->userAccessLevel = attr.userAccessLevel;
    node->historizing = attr.historizing;
    node->minimumSamplingInterval = attr.minimumSamplingInterval;
    node->valueRank = attr.valueRank;

    UA_Server_addExistingNode(server, &adminSession, (UA_Node*)node, &item.parentNodeId.nodeId,
                              &item.referenceTypeId, &result);
    UA_AddNodesItem_deleteMembers(&item);
    UA_VariableAttributes_deleteMembers(&attrCopy);

    if(result.statusCode != UA_STATUSCODE_GOOD)
        UA_VariableNode_delete(node);

    if(outNewNodeId && result.statusCode == UA_STATUSCODE_GOOD)
        *outNewNodeId = result.addedNodeId;
    else
        UA_AddNodesResult_deleteMembers(&result);
    return result.statusCode;
}

#ifdef ENABLE_METHODCALLS
UA_StatusCode UA_EXPORT
UA_Server_addMethodNode(UA_Server *server, const UA_NodeId requestedNewNodeId,
                        const UA_NodeId parentNodeId, const UA_NodeId referenceTypeId,
                        const UA_QualifiedName browseName, const UA_MethodAttributes attr,
                        UA_MethodCallback method, void *handle,
                        UA_Int32 inputArgumentsSize, const UA_Argument* inputArguments, 
                        UA_Int32 outputArgumentsSize, const UA_Argument* outputArguments,
                        UA_NodeId *outNewNodeId) {
    UA_AddNodesResult result;
    UA_AddNodesResult_init(&result);
    
    UA_AddNodesItem item;
    UA_AddNodesItem_init(&item);
    result.statusCode = UA_QualifiedName_copy(&browseName, &item.browseName);
    item.nodeClass = UA_NODECLASS_METHOD;
    result.statusCode |= UA_NodeId_copy(&parentNodeId, &item.parentNodeId.nodeId);
    result.statusCode |= UA_NodeId_copy(&referenceTypeId, &item.referenceTypeId);
    result.statusCode |= UA_NodeId_copy(&requestedNewNodeId, &item.requestedNewNodeId.nodeId);
    
    UA_MethodAttributes attrCopy;
    result.statusCode |= UA_MethodAttributes_copy(&attr, &attrCopy);
    if(result.statusCode != UA_STATUSCODE_GOOD) {
        UA_AddNodesItem_deleteMembers(&item);
        UA_MethodAttributes_deleteMembers(&attrCopy);
        return result.statusCode;
    }

    UA_MethodNode *node = UA_MethodNode_new();
    if(!node) {
        result.statusCode = UA_STATUSCODE_BADOUTOFMEMORY;
        UA_AddNodesItem_deleteMembers(&item);
        UA_MethodAttributes_deleteMembers(&attrCopy);
        return result.statusCode;
    }
    
    moveStandardAttributes((UA_Node*)node, &item, (UA_NodeAttributes*)&attrCopy);
    node->executable = attrCopy.executable;
    node->userExecutable = attrCopy.executable;
    node->attachedMethod = method;
    node->methodHandle = handle;
    UA_AddNodesItem_deleteMembers(&item);
    UA_MethodAttributes_deleteMembers(&attrCopy);

    UA_Server_addExistingNode(server, &adminSession, (UA_Node*)node, &item.parentNodeId.nodeId,
                              &item.referenceTypeId, &result);
    if(result.statusCode != UA_STATUSCODE_GOOD)
        UA_MethodNode_delete(node);
    
    if(result.statusCode == UA_STATUSCODE_GOOD && method != UA_NULL) {
        UA_ExpandedNodeId parent;
        UA_ExpandedNodeId_init(&parent);
        parent.nodeId = result.addedNodeId;
    
        /* create InputArguments */
        UA_VariableNode *inputArgumentsVariableNode = UA_VariableNode_new();
        inputArgumentsVariableNode->nodeId.namespaceIndex = result.addedNodeId.namespaceIndex;
        inputArgumentsVariableNode->browseName = UA_QUALIFIEDNAME_ALLOC(0,"InputArguments");
        inputArgumentsVariableNode->displayName = UA_LOCALIZEDTEXT_ALLOC("en_US", "InputArguments");
        inputArgumentsVariableNode->description = UA_LOCALIZEDTEXT_ALLOC("en_US", "InputArguments");
        inputArgumentsVariableNode->valueRank = 1;
        UA_Variant_setArrayCopy(&inputArgumentsVariableNode->value.variant.value, inputArguments,
                                inputArgumentsSize, &UA_TYPES[UA_TYPES_ARGUMENT]);
        UA_AddNodesResult inputAddRes;
        const UA_NodeId hasproperty = UA_NODEID_NUMERIC(0, UA_NS0ID_HASPROPERTY);
        UA_Server_addExistingNode(server, &adminSession, (UA_Node*)inputArgumentsVariableNode,
                                  &parent.nodeId, &hasproperty, &inputAddRes);
        // todo: check if adding succeeded
        UA_AddNodesResult_deleteMembers(&inputAddRes);

        /* create OutputArguments */
        UA_VariableNode *outputArgumentsVariableNode  = UA_VariableNode_new();
        outputArgumentsVariableNode->nodeId.namespaceIndex = result.addedNodeId.namespaceIndex;
        outputArgumentsVariableNode->browseName  = UA_QUALIFIEDNAME_ALLOC(0,"OutputArguments");
        outputArgumentsVariableNode->displayName = UA_LOCALIZEDTEXT_ALLOC("en_US", "OutputArguments");
        outputArgumentsVariableNode->description = UA_LOCALIZEDTEXT_ALLOC("en_US", "OutputArguments");
        outputArgumentsVariableNode->valueRank = 1;
        UA_Variant_setArrayCopy(&outputArgumentsVariableNode->value.variant.value, outputArguments,
                                outputArgumentsSize, &UA_TYPES[UA_TYPES_ARGUMENT]);
        UA_AddNodesResult outputAddRes;
        UA_Server_addExistingNode(server, &adminSession, (UA_Node*)outputArgumentsVariableNode,
                                  &parent.nodeId, &hasproperty, &outputAddRes);
        // todo: check if adding succeeded
        UA_AddNodesResult_deleteMembers(&outputAddRes);
    }

    if(outNewNodeId && result.statusCode == UA_STATUSCODE_GOOD)
        *outNewNodeId = result.addedNodeId;
    else
        UA_AddNodesResult_deleteMembers(&result);
    return result.statusCode;
}
#endif

/******************/
/* Add References */
/******************/

/* Adds a one-way reference to the local nodestore */
static UA_StatusCode
addOneWayReference(UA_Server *server, UA_Session *session, UA_Node *node, const UA_AddReferencesItem *item) {
	size_t i = node->referencesSize;
	if(node->referencesSize < 0)
		i = 0;
    size_t refssize = (i+1) | 3; // so the realloc is not necessary every time
	UA_ReferenceNode *new_refs = UA_realloc(node->references, sizeof(UA_ReferenceNode) * refssize);
	if(!new_refs)
		return UA_STATUSCODE_BADOUTOFMEMORY;
    node->references = new_refs;
    UA_ReferenceNode_init(&new_refs[i]);
    UA_StatusCode retval = UA_NodeId_copy(&item->referenceTypeId, &new_refs[i].referenceTypeId);
    retval |= UA_ExpandedNodeId_copy(&item->targetNodeId, &new_refs[i].targetId);
    new_refs[i].isInverse = !item->isForward;
    if(retval == UA_STATUSCODE_GOOD) 
        node->referencesSize = i+1;
    else
        UA_ReferenceNode_deleteMembers(&new_refs[i]);
	return retval;
}

UA_StatusCode Service_AddReferences_single(UA_Server *server, UA_Session *session,
                                           const UA_AddReferencesItem *item) {
    if(item->targetServerUri.length > 0)
        return UA_STATUSCODE_BADNOTIMPLEMENTED; // currently no expandednodeids are allowed

    /* cast away the const to loop the call through UA_Server_editNode */
    UA_StatusCode retval = UA_Server_editNode(server, session, &item->sourceNodeId,
                                              (UA_EditNodeCallback)addOneWayReference,
                                              item);
    if(retval != UA_STATUSCODE_GOOD)
        return retval;

    UA_AddReferencesItem secondItem;
    secondItem = *item;
    secondItem.targetNodeId.nodeId = item->sourceNodeId;
    secondItem.sourceNodeId = item->targetNodeId.nodeId;
    secondItem.isForward = !item->isForward;
    retval = UA_Server_editNode(server, session, &secondItem.sourceNodeId,
                                (UA_EditNodeCallback)addOneWayReference, &secondItem);

    // todo: remove reference if the second direction failed
    return retval;
} 

void Service_AddReferences(UA_Server *server, UA_Session *session, const UA_AddReferencesRequest *request,
                           UA_AddReferencesResponse *response) {
	if(request->referencesToAddSize <= 0) {
		response->responseHeader.serviceResult = UA_STATUSCODE_BADNOTHINGTODO;
		return;
	}
    size_t size = request->referencesToAddSize;
	
    if(!(response->results = UA_malloc(sizeof(UA_StatusCode) * size))) {
		response->responseHeader.serviceResult = UA_STATUSCODE_BADOUTOFMEMORY;
		return;
	}
	response->resultsSize = size;

#ifdef UA_EXTERNAL_NAMESPACES
#ifdef NO_ALLOCA
    UA_Boolean isExternal[size];
    UA_UInt32 indices[size];
#else
    UA_Boolean *isExternal = UA_alloca(sizeof(UA_Boolean) * size);
    UA_UInt32 *indices = UA_alloca(sizeof(UA_UInt32) * size);
#endif /*NO_ALLOCA */
    UA_memset(isExternal, UA_FALSE, sizeof(UA_Boolean) * size);
	for(size_t j = 0; j < server->externalNamespacesSize; j++) {
		size_t indicesSize = 0;
		for(size_t i = 0;i < size;i++) {
			if(request->referencesToAdd[i].sourceNodeId.namespaceIndex
               != server->externalNamespaces[j].index)
				continue;
			isExternal[i] = UA_TRUE;
			indices[indicesSize] = i;
			indicesSize++;
		}
		if (indicesSize == 0)
			continue;
		UA_ExternalNodeStore *ens = &server->externalNamespaces[j].externalNodeStore;
		ens->addReferences(ens->ensHandle, &request->requestHeader, request->referencesToAdd,
                           indices, indicesSize, response->results, response->diagnosticInfos);
	}
#endif

	response->resultsSize = size;
	for(UA_Int32 i = 0; i < response->resultsSize; i++) {
#ifdef UA_EXTERNAL_NAMESPACES
		if(!isExternal[i])
#endif
            Service_AddReferences_single(server, session, &request->referencesToAdd[i]);
	}
}

/****************/
/* Delete Nodes */
/****************/

// TODO: Check consistency constraints, remove the references.

UA_StatusCode Service_DeleteNodes_single(UA_Server *server, UA_Session *session, UA_NodeId *nodeId,
                                         UA_Boolean deleteReferences) {
    const UA_Node *node = UA_NodeStore_get(server->nodestore, nodeId);
    if(!node)
        return UA_STATUSCODE_BADNODEIDINVALID;
    if(deleteReferences == UA_TRUE) {
        UA_DeleteReferencesItem delItem;
        UA_DeleteReferencesItem_init(&delItem);
        delItem.deleteBidirectional = UA_FALSE;
        UA_NodeId_copy(nodeId, &delItem.targetNodeId.nodeId);
        for(int i = 0; i < node->referencesSize; i++) {
            delItem.sourceNodeId = node->references[i].targetId.nodeId;
            delItem.isForward = node->references[i].isInverse;
            Service_DeleteReferences_single(server, session, &delItem);
        }
        UA_NodeId_init(&delItem.sourceNodeId);
        UA_DeleteReferencesItem_deleteMembers(&delItem);
    }
<<<<<<< HEAD
    return UA_NodeStore_remove(server->nodestore, &nodeId);
=======
    UA_NodeStore_release(node);
    return UA_NodeStore_remove(server->nodestore, nodeId);
>>>>>>> 5ad3ae3d
}

void Service_DeleteNodes(UA_Server *server, UA_Session *session, const UA_DeleteNodesRequest *request,
                         UA_DeleteNodesResponse *response) {
    if(request->nodesToDeleteSize <= 0) {
        response->responseHeader.serviceResult = UA_STATUSCODE_BADNOTHINGTODO;
        return;
    }
    response->results = UA_malloc(sizeof(UA_StatusCode) * request->nodesToDeleteSize);
    if(!response->results) {
        response->responseHeader.serviceResult = UA_STATUSCODE_BADOUTOFMEMORY;;
        return;
    }
    response->resultsSize = request->nodesToDeleteSize;
    for(int i=0; i<request->nodesToDeleteSize; i++) {
        UA_DeleteNodesItem *item = &request->nodesToDelete[i];
        response->results[i] = Service_DeleteNodes_single(server, session, &item->nodeId,
                                                          item->deleteTargetReferences);
    }
}

/*********************/
/* Delete References */
/*********************/

static UA_StatusCode
deleteOneWayReference(UA_Server *server, UA_Session *session, UA_Node *node,
                      const UA_DeleteReferencesItem *item) {
    UA_Boolean edited = UA_FALSE;
    for(UA_Int32 i = node->referencesSize - 1; i >= 0; i--) {
        if(!UA_NodeId_equal(&item->targetNodeId.nodeId, &node->references[i].targetId.nodeId))
            continue;
        if(!UA_NodeId_equal(&item->referenceTypeId, &node->references[i].referenceTypeId))
            continue;
        if(item->isForward == node->references[i].isInverse)
            continue;
        /* move the last entry to override the current position */
        UA_ReferenceNode_deleteMembers(&node->references[i]);
        node->references[i] = node->references[node->referencesSize-1];
        node->referencesSize--;
        edited = UA_TRUE;
    }
    if(!edited)
        return UA_STATUSCODE_UNCERTAINREFERENCENOTDELETED;
    /* we removed the last reference */
    if(node->referencesSize <= 0 && node->references)
        UA_free(node->references);
    return UA_STATUSCODE_GOOD;;
}

UA_StatusCode
Service_DeleteReferences_single(UA_Server *server, UA_Session *session, const UA_DeleteReferencesItem *item) {
    UA_StatusCode retval = UA_Server_editNode(server, session, &item->sourceNodeId,
                                       (UA_EditNodeCallback)deleteOneWayReference, item);
    if(!item->deleteBidirectional || item->targetNodeId.serverIndex != 0)
        return retval;
    UA_DeleteReferencesItem secondItem;
    UA_DeleteReferencesItem_init(&secondItem);
    secondItem.isForward = !item->isForward;
    secondItem.sourceNodeId = item->targetNodeId.nodeId;
    secondItem.targetNodeId.nodeId = item->sourceNodeId;
    return UA_Server_editNode(server, session, &secondItem.sourceNodeId,
                              (UA_EditNodeCallback)deleteOneWayReference, &secondItem);
}

void Service_DeleteReferences(UA_Server *server, UA_Session *session,
                              const UA_DeleteReferencesRequest *request,
                              UA_DeleteReferencesResponse *response) {
    if(request->referencesToDeleteSize <= 0) {
        response->responseHeader.serviceResult = UA_STATUSCODE_BADNOTHINGTODO;
        return;
    }
    response->results = UA_malloc(sizeof(UA_StatusCode) * request->referencesToDeleteSize);
    if(!response->results) {
        response->responseHeader.serviceResult = UA_STATUSCODE_BADOUTOFMEMORY;;
        return;
    }
    response->resultsSize = request->referencesToDeleteSize;
    for(int i=0; i<request->referencesToDeleteSize; i++)
        response->results[i] = Service_DeleteReferences_single(server, session,
                                                               &request->referencesToDelete[i]);
}<|MERGE_RESOLUTION|>--- conflicted
+++ resolved
@@ -92,10 +92,8 @@
     const UA_VariableNode *node = (const UA_VariableNode*)UA_NodeStore_get(server->nodestore, variable);
     if(!node)
         return UA_STATUSCODE_BADNODEIDINVALID;
-    if(node->nodeClass != UA_NODECLASS_VARIABLE) {
-        UA_NodeStore_release((const UA_Node*)node);
+    if(node->nodeClass != UA_NODECLASS_VARIABLE)
         return UA_STATUSCODE_BADNODECLASSINVALID;
-    }
     
     // copy the variable attributes
     UA_VariableAttributes attr;
@@ -141,7 +139,6 @@
     }
 
     UA_AddNodesResult_deleteMembers(&res);
-    UA_NodeStore_release((const UA_Node*)node);
     return UA_STATUSCODE_GOOD;
 }
 
@@ -153,10 +150,9 @@
     const UA_ObjectNode *node = (const UA_ObjectNode*)UA_NodeStore_get(server->nodestore, variable);
     if(!node)
         return UA_STATUSCODE_BADNODEIDINVALID;
-    if(node->nodeClass != UA_NODECLASS_OBJECT) {
-        UA_NodeStore_release((const UA_Node*)node);
+    if(node->nodeClass != UA_NODECLASS_OBJECT)
         return UA_STATUSCODE_BADNODECLASSINVALID;
-    }
+
     // copy the variable attributes
     UA_ObjectAttributes attr;
     UA_ObjectAttributes_init(&attr);
@@ -193,7 +189,6 @@
     }
 
     UA_AddNodesResult_deleteMembers(&res);
-    UA_NodeStore_release((const UA_Node*)node);
     return UA_STATUSCODE_GOOD;
 }
 
@@ -202,10 +197,8 @@
     const UA_ObjectTypeNode *type = (const UA_ObjectTypeNode*)UA_NodeStore_get(server->nodestore, typeId);
     if(!type)
         return UA_STATUSCODE_BADNODEIDINVALID;
-    if(type->nodeClass != UA_NODECLASS_OBJECTTYPE) {
-        UA_NodeStore_release((const UA_Node*)type);
+    if(type->nodeClass != UA_NODECLASS_OBJECTTYPE)
         return UA_STATUSCODE_BADNODECLASSINVALID;
-    }
 
     /* Add all the child nodes */
     UA_BrowseDescription browseChildren;
@@ -239,7 +232,6 @@
         else if(rd->nodeClass == UA_NODECLASS_OBJECT)
             copyExistingObject(server, session, &rd->nodeId.nodeId, &rd->referenceTypeId, nodeId);
     }
-    UA_NodeStore_release((const UA_Node*)type);
 
     /* add a hastypedefinition reference */
     UA_AddReferencesItem addref;
@@ -267,10 +259,8 @@
     const UA_ObjectTypeNode *type = (const UA_ObjectTypeNode*)UA_NodeStore_get(server->nodestore, typeId);
     if(!type)
         return UA_STATUSCODE_BADNODEIDINVALID;
-    if(type->nodeClass != UA_NODECLASS_VARIABLETYPE) {
-        UA_NodeStore_release((const UA_Node*)type);
+    if(type->nodeClass != UA_NODECLASS_VARIABLETYPE)
         return UA_STATUSCODE_BADNODECLASSINVALID;
-    }
 
     /* get the references to child properties */
     UA_BrowseDescription browseChildren;
@@ -292,7 +282,6 @@
         UA_ReferenceDescription *rd = &browseResult.references[i];
         copyExistingVariable(server, session, &rd->nodeId.nodeId, &rd->referenceTypeId, nodeId);
     }
-    UA_NodeStore_release((const UA_Node*)type);
 
     /* add a hastypedefinition reference */
     UA_AddReferencesItem addref;
@@ -841,12 +830,7 @@
         UA_NodeId_init(&delItem.sourceNodeId);
         UA_DeleteReferencesItem_deleteMembers(&delItem);
     }
-<<<<<<< HEAD
-    return UA_NodeStore_remove(server->nodestore, &nodeId);
-=======
-    UA_NodeStore_release(node);
     return UA_NodeStore_remove(server->nodestore, nodeId);
->>>>>>> 5ad3ae3d
 }
 
 void Service_DeleteNodes(UA_Server *server, UA_Session *session, const UA_DeleteNodesRequest *request,
