#include "ua_server_internal.h"
#include "ua_types_generated.h"
#include "ua_services.h"
#include "ua_statuscodes.h"
#include "ua_nodestore.h"
#include "ua_util.h"

#ifndef BUILD_UNIT_TESTS
static
#endif
UA_StatusCode parse_numericrange(const UA_String str, UA_NumericRange *range) {
    if(str.length < 0 || str.length >= 1023)
        return UA_STATUSCODE_BADINTERNALERROR;
#ifdef NO_ALLOCA
    char cstring[str.length+1];
#else
    char *cstring = UA_alloca(str.length+1);
#endif
    UA_memcpy(cstring, str.data, str.length);
    cstring[str.length] = 0;
    UA_Int32 index = 0;
    size_t dimensionsIndex = 0;
    size_t dimensionsMax = 3; // more should be uncommon, realloc if necessary
    struct UA_NumericRangeDimension *dimensions = UA_malloc(sizeof(struct UA_NumericRangeDimension) * 3);
    if(!dimensions)
        return UA_STATUSCODE_BADOUTOFMEMORY;
    
    UA_StatusCode retval = UA_STATUSCODE_GOOD;
    do {
        UA_Int32 min, max;
        UA_Int32 progress;
        UA_Int32 res = sscanf(&cstring[index], "%" SCNu32 "%n", &min, &progress);
        if(res <= 0 || min < 0) {
            retval = UA_STATUSCODE_BADINDEXRANGEINVALID;
            break;
        }
        index += progress;
        if(index >= str.length || cstring[index] == ',')
            max = min;
        else {
            res = sscanf(&cstring[index], ":%" SCNu32 "%n", &max, &progress);
            if(res <= 0 || max < 0 || min >= max) {
                retval = UA_STATUSCODE_BADINDEXRANGEINVALID;
                break;
            }
            index += progress;
        }
        
        if(dimensionsIndex >= dimensionsMax) {
            struct UA_NumericRangeDimension *newDimensions =
                UA_realloc(dimensions, sizeof(struct UA_NumericRangeDimension) * 2 * dimensionsMax);
            if(!newDimensions) {
                UA_free(dimensions);
                return UA_STATUSCODE_BADOUTOFMEMORY;
            }
            dimensions = newDimensions;
            dimensionsMax *= 2;
        }

        dimensions[dimensionsIndex].min = min;
        dimensions[dimensionsIndex].max = max;
        dimensionsIndex++;
    } while(retval == UA_STATUSCODE_GOOD && index + 1 < str.length && cstring[index] == ',' && ++index);

    if(retval != UA_STATUSCODE_GOOD) {
        UA_free(dimensions);
        return retval;
    }
        
    range->dimensions = dimensions;
    range->dimensionsSize = dimensionsIndex;
    return retval;
}

#define CHECK_NODECLASS(CLASS)                                  \
    if(!(node->nodeClass & (CLASS))) {                          \
        v->hasStatus = UA_TRUE;                                 \
        v->status = UA_STATUSCODE_BADATTRIBUTEIDINVALID;        \
        break;                                                  \
    }

static void handleServerTimestamps(UA_TimestampsToReturn timestamps, UA_DataValue* v) {
	if (v && (timestamps == UA_TIMESTAMPSTORETURN_SERVER
			|| timestamps == UA_TIMESTAMPSTORETURN_BOTH)) {
		v->hasServerTimestamp = UA_TRUE;
		v->serverTimestamp = UA_DateTime_now();
	}
}

static void handleSourceTimestamps(UA_TimestampsToReturn timestamps, UA_DataValue* v) {
	if(timestamps == UA_TIMESTAMPSTORETURN_SOURCE || timestamps == UA_TIMESTAMPSTORETURN_BOTH) {
		v->hasSourceTimestamp = UA_TRUE;
		v->sourceTimestamp = UA_DateTime_now();
	}
}

/** Reads a single attribute from a node in the nodestore. */
void Service_Read_single(UA_Server *server, UA_Session *session, UA_TimestampsToReturn timestamps,
                         const UA_ReadValueId *id, UA_DataValue *v) {
    UA_String binEncoding = UA_STRING("DefaultBinary");
    UA_String xmlEncoding = UA_STRING("DefaultXml");
	if(id->dataEncoding.name.length >= 0){
		if(!UA_String_equal(&binEncoding, &id->dataEncoding.name) &&
           !UA_String_equal(&xmlEncoding, &id->dataEncoding.name)) {
			v->hasStatus = UA_TRUE;
			v->status = UA_STATUSCODE_BADDATAENCODINGINVALID;
			return;
		}
	}

	//index range for a non-value
	if(id->indexRange.length >= 0 && id->attributeId != UA_ATTRIBUTEID_VALUE){
		v->hasStatus = UA_TRUE;
		v->status = UA_STATUSCODE_BADINDEXRANGENODATA;
		return;
	}

    UA_Node const *node = UA_NodeStore_get(server->nodestore, &(id->nodeId));
    if(!node) {
        v->hasStatus = UA_TRUE;
        v->status = UA_STATUSCODE_BADNODEIDUNKNOWN;
        return;
    }

    UA_StatusCode retval = UA_STATUSCODE_GOOD;
    switch(id->attributeId) {
    case UA_ATTRIBUTEID_NODEID:
        v->hasValue = UA_TRUE;
        retval |= UA_Variant_setScalarCopy(&v->value, &node->nodeId, &UA_TYPES[UA_TYPES_NODEID]);
        break;
    case UA_ATTRIBUTEID_NODECLASS:
        v->hasValue = UA_TRUE;
        retval |= UA_Variant_setScalarCopy(&v->value, &node->nodeClass, &UA_TYPES[UA_TYPES_INT32]);
        break;
    case UA_ATTRIBUTEID_BROWSENAME:
        v->hasValue = UA_TRUE;
        retval |= UA_Variant_setScalarCopy(&v->value, &node->browseName, &UA_TYPES[UA_TYPES_QUALIFIEDNAME]);
        break;
    case UA_ATTRIBUTEID_DISPLAYNAME:
        retval |= UA_Variant_setScalarCopy(&v->value, &node->displayName, &UA_TYPES[UA_TYPES_LOCALIZEDTEXT]);
        if(retval == UA_STATUSCODE_GOOD)
            v->hasValue = UA_TRUE;
        break;
    case UA_ATTRIBUTEID_DESCRIPTION:
        v->hasValue = UA_TRUE;
        retval |= UA_Variant_setScalarCopy(&v->value, &node->description, &UA_TYPES[UA_TYPES_LOCALIZEDTEXT]);
        break;
    case UA_ATTRIBUTEID_WRITEMASK:
        v->hasValue = UA_TRUE;
        retval |= UA_Variant_setScalarCopy(&v->value, &node->writeMask, &UA_TYPES[UA_TYPES_UINT32]);
        break;
    case UA_ATTRIBUTEID_USERWRITEMASK:
        v->hasValue = UA_TRUE;
        retval |= UA_Variant_setScalarCopy(&v->value, &node->userWriteMask, &UA_TYPES[UA_TYPES_UINT32]);
        break;
    case UA_ATTRIBUTEID_ISABSTRACT:
        CHECK_NODECLASS(UA_NODECLASS_REFERENCETYPE | UA_NODECLASS_OBJECTTYPE | UA_NODECLASS_VARIABLETYPE |
                        UA_NODECLASS_DATATYPE);
        v->hasValue = UA_TRUE;
        retval |= UA_Variant_setScalarCopy(&v->value, &((const UA_ReferenceTypeNode *)node)->isAbstract,
                                          &UA_TYPES[UA_TYPES_BOOLEAN]);
        break;
    case UA_ATTRIBUTEID_SYMMETRIC:
        CHECK_NODECLASS(UA_NODECLASS_REFERENCETYPE);
        v->hasValue = UA_TRUE;
        retval |= UA_Variant_setScalarCopy(&v->value, &((const UA_ReferenceTypeNode *)node)->symmetric,
                                          &UA_TYPES[UA_TYPES_BOOLEAN]);
        break;
    case UA_ATTRIBUTEID_INVERSENAME:
        CHECK_NODECLASS(UA_NODECLASS_REFERENCETYPE);
        v->hasValue = UA_TRUE;
        retval |= UA_Variant_setScalarCopy(&v->value, &((const UA_ReferenceTypeNode *)node)->inverseName,
                                          &UA_TYPES[UA_TYPES_LOCALIZEDTEXT]);
        break;
    case UA_ATTRIBUTEID_CONTAINSNOLOOPS:
        CHECK_NODECLASS(UA_NODECLASS_VIEW);
        v->hasValue = UA_TRUE;
        retval |= UA_Variant_setScalarCopy(&v->value, &((const UA_ViewNode *)node)->containsNoLoops,
                                          &UA_TYPES[UA_TYPES_BOOLEAN]);
        break;
    case UA_ATTRIBUTEID_EVENTNOTIFIER:
        CHECK_NODECLASS(UA_NODECLASS_VIEW | UA_NODECLASS_OBJECT);
        v->hasValue = UA_TRUE;
        if(node->nodeClass == UA_NODECLASS_VIEW){
        	retval |= UA_Variant_setScalarCopy(&v->value, &((const UA_ViewNode *)node)->eventNotifier,
                                          	  &UA_TYPES[UA_TYPES_BYTE]);
        } else {
        	retval |= UA_Variant_setScalarCopy(&v->value, &((const UA_ObjectNode *)node)->eventNotifier,
                                              &UA_TYPES[UA_TYPES_BYTE]);
        }
        break;

    case UA_ATTRIBUTEID_VALUE:
        CHECK_NODECLASS(UA_NODECLASS_VARIABLE | UA_NODECLASS_VARIABLETYPE);
        {
        	if(node->nodeClass != UA_NODECLASS_VARIABLE) {
    			v->hasValue = UA_FALSE;
    			handleSourceTimestamps(timestamps, v);
            }

            UA_NumericRange range;
            UA_NumericRange *rangeptr = UA_NULL;
            if(id->indexRange.length > 0) {
                retval = parse_numericrange(id->indexRange, &range);
                if(retval != UA_STATUSCODE_GOOD)
                    break;
                rangeptr = &range;
            }

            const UA_VariableNode *vn = (const UA_VariableNode*)node;
            if(vn->valueSource == UA_VALUESOURCE_VARIANT) {
                if(rangeptr)
                    retval |= UA_Variant_copyRange(&vn->value.variant, &v->value, range);
                else
                    retval |= UA_Variant_copy(&vn->value.variant, &v->value);
                if(retval == UA_STATUSCODE_GOOD) {
                    v->hasValue = UA_TRUE;
                    handleSourceTimestamps(timestamps, v);
                }
            } else {
                UA_Boolean sourceTimeStamp = (timestamps == UA_TIMESTAMPSTORETURN_SOURCE || timestamps == UA_TIMESTAMPSTORETURN_BOTH);
                retval |= vn->value.dataSource.read(vn->value.dataSource.handle, vn->nodeId, sourceTimeStamp, rangeptr, v);
            }

            if(rangeptr)
                UA_free(range.dimensions);
        }
        break;

    case UA_ATTRIBUTEID_DATATYPE: {
		CHECK_NODECLASS(UA_NODECLASS_VARIABLE | UA_NODECLASS_VARIABLETYPE);
        const UA_VariableNode *vn = (const UA_VariableNode*)node;
        if(vn->valueSource == UA_VALUESOURCE_VARIANT)
            retval = UA_Variant_setScalarCopy(&v->value, &vn->value.variant.type->typeId, &UA_TYPES[UA_TYPES_NODEID]);
        else {
            UA_DataValue val;
            UA_DataValue_init(&val);
            retval = vn->value.dataSource.read(vn->value.dataSource.handle, vn->nodeId, UA_FALSE, UA_NULL, &val);
            if(retval != UA_STATUSCODE_GOOD)
                break;
            retval = UA_Variant_setScalarCopy(&v->value, &val.value.type->typeId, &UA_TYPES[UA_TYPES_NODEID]);
            UA_DataValue_deleteMembers(&val);
        }

        if(retval == UA_STATUSCODE_GOOD)
            v->hasValue = UA_TRUE;
        }
        break;

    case UA_ATTRIBUTEID_VALUERANK:
        CHECK_NODECLASS(UA_NODECLASS_VARIABLE | UA_NODECLASS_VARIABLETYPE);
        v->hasValue = UA_TRUE;
        retval |= UA_Variant_setScalarCopy(&v->value, &((const UA_VariableTypeNode *)node)->valueRank, &UA_TYPES[UA_TYPES_INT32]);
        break;

    case UA_ATTRIBUTEID_ARRAYDIMENSIONS:
        CHECK_NODECLASS(UA_NODECLASS_VARIABLE | UA_NODECLASS_VARIABLETYPE);
        {
            const UA_VariableNode *vn = (const UA_VariableNode *)node;
            if(vn->valueSource == UA_VALUESOURCE_VARIANT) {
                retval = UA_Variant_setArrayCopy(&v->value, vn->value.variant.arrayDimensions,
                                                 vn->value.variant.arrayDimensionsSize, &UA_TYPES[UA_TYPES_INT32]);
                if(retval == UA_STATUSCODE_GOOD)
                    v->hasValue = UA_TRUE;
            } else {
                UA_DataValue val;
                UA_DataValue_init(&val);
                retval |= vn->value.dataSource.read(vn->value.dataSource.handle, node->nodeId, UA_FALSE, UA_NULL, &val);
                if(retval != UA_STATUSCODE_GOOD)
                    break;
                retval = UA_Variant_setArrayCopy(&v->value, val.value.arrayDimensions, val.value.arrayDimensionsSize,
                                                 &UA_TYPES[UA_TYPES_INT32]);
                UA_DataValue_deleteMembers(&val);
            }
        }
        break;

    case UA_ATTRIBUTEID_ACCESSLEVEL:
        CHECK_NODECLASS(UA_NODECLASS_VARIABLE);
        v->hasValue = UA_TRUE;
        retval |= UA_Variant_setScalarCopy(&v->value, &((const UA_VariableNode *)node)->accessLevel, &UA_TYPES[UA_TYPES_BYTE]);
        break;

    case UA_ATTRIBUTEID_USERACCESSLEVEL:
        CHECK_NODECLASS(UA_NODECLASS_VARIABLE);
        v->hasValue = UA_TRUE;
        retval |= UA_Variant_setScalarCopy(&v->value, &((const UA_VariableNode *)node)->userAccessLevel, &UA_TYPES[UA_TYPES_BYTE]);
        break;

    case UA_ATTRIBUTEID_MINIMUMSAMPLINGINTERVAL:
        CHECK_NODECLASS(UA_NODECLASS_VARIABLE);
        v->hasValue = UA_TRUE;
        retval |= UA_Variant_setScalarCopy(&v->value, &((const UA_VariableNode *)node)->minimumSamplingInterval,
                                           &UA_TYPES[UA_TYPES_DOUBLE]);
        break;

    case UA_ATTRIBUTEID_HISTORIZING:
        CHECK_NODECLASS(UA_NODECLASS_VARIABLE);
        v->hasValue = UA_TRUE;
        retval |= UA_Variant_setScalarCopy(&v->value, &((const UA_VariableNode *)node)->historizing, &UA_TYPES[UA_TYPES_BOOLEAN]);
        break;

    case UA_ATTRIBUTEID_EXECUTABLE:
        CHECK_NODECLASS(UA_NODECLASS_METHOD);
        v->hasValue = UA_TRUE;
        retval |= UA_Variant_setScalarCopy(&v->value, &((const UA_MethodNode *)node)->executable, &UA_TYPES[UA_TYPES_BOOLEAN]);
        break;

    case UA_ATTRIBUTEID_USEREXECUTABLE:
        CHECK_NODECLASS(UA_NODECLASS_METHOD);
        v->hasValue = UA_TRUE;
        retval |= UA_Variant_setScalarCopy(&v->value, &((const UA_MethodNode *)node)->userExecutable, &UA_TYPES[UA_TYPES_BOOLEAN]);
        break;

    default:
        v->hasStatus = UA_TRUE;
        v->status = UA_STATUSCODE_BADATTRIBUTEIDINVALID;
        break;
    }

    UA_NodeStore_release(node);

    if(retval != UA_STATUSCODE_GOOD) {
        v->hasStatus = UA_TRUE;
        v->status = retval;
    }

    handleServerTimestamps(timestamps, v);
}

void Service_Read(UA_Server *server, UA_Session *session, const UA_ReadRequest *request,
                  UA_ReadResponse *response) {

    if(request->nodesToReadSize <= 0) {
        response->responseHeader.serviceResult = UA_STATUSCODE_BADNOTHINGTODO;
        return;
    }

    if(request->timestampsToReturn > 3){
    	response->responseHeader.serviceResult = UA_STATUSCODE_BADTIMESTAMPSTORETURNINVALID;
    	return;
    }

    size_t size = request->nodesToReadSize;

    response->results = UA_Array_new(&UA_TYPES[UA_TYPES_DATAVALUE], size);
    if(!response->results) {
        response->responseHeader.serviceResult = UA_STATUSCODE_BADOUTOFMEMORY;
        return;
    }

    response->resultsSize = size;

    if(request->maxAge < 0) {
    	response->responseHeader.serviceResult = UA_STATUSCODE_BADMAXAGEINVALID;
        return;
    }

#ifdef UA_EXTERNAL_NAMESPACES
    UA_Boolean isExternal[size];
    UA_UInt32 indices[size];
    UA_memset(isExternal, UA_FALSE, sizeof(UA_Boolean) * size);
    for(size_t j = 0;j<server->externalNamespacesSize;j++) {
        size_t indexSize = 0;
        for(size_t i = 0;i < size;i++) {
            if(request->nodesToRead[i].nodeId.namespaceIndex != server->externalNamespaces[j].index)
                continue;
            isExternal[i] = UA_TRUE;
            indices[indexSize] = i;
            indexSize++;
        }
        if(indexSize == 0)
            continue;
        UA_ExternalNodeStore *ens = &server->externalNamespaces[j].externalNodeStore;
        ens->readNodes(ens->ensHandle, &request->requestHeader, request->nodesToRead,
                       indices, indexSize, response->results, UA_FALSE, response->diagnosticInfos);
    }
#endif

    for(size_t i = 0;i < size;i++) {
#ifdef UA_EXTERNAL_NAMESPACES
        if(!isExternal[i])
#endif
            Service_Read_single(server, session, request->timestampsToReturn, &request->nodesToRead[i], &response->results[i]);
    }

#ifdef EXTENSION_STATELESS
    if(session==&anonymousSession){
		/* expiry header */
		UA_ExtensionObject additionalHeader;
		UA_ExtensionObject_init(&additionalHeader);
		additionalHeader.encoding = UA_EXTENSIONOBJECT_ENCODINGMASK_BODYISBYTESTRING;

		UA_Variant variant;
		UA_Variant_init(&variant);
		variant.type = &UA_TYPES[UA_TYPES_DATETIME];
		variant.arrayLength = request->nodesToReadSize;

		UA_DateTime* expireArray = UA_NULL;
		expireArray = UA_Array_new(&UA_TYPES[UA_TYPES_DATETIME], request->nodesToReadSize);
		variant.data = expireArray;

		/*expires in 20 seconds*/
		for(UA_Int32 i = 0;i < response->resultsSize;i++) {
			expireArray[i] = UA_DateTime_now() + 20 * 100 * 1000 * 1000;
		}
		size_t offset = 0;
        UA_Connection *c = UA_NULL;
        UA_SecureChannel *sc = session->channel;
        if(!sc) {
            response->responseHeader.serviceResult = UA_STATUSCODE_BADINTERNALERROR;
            return;
        }
		UA_ByteString str;
        UA_ByteString_newMembers(&str, c->remoteConf.maxMessageSize);
		UA_Variant_encodeBinary(&variant, &str, &offset);
		additionalHeader.body = str;
		response->responseHeader.additionalHeader = additionalHeader;
    }
#endif
}

#define CHECK_DATATYPE(EXP_DT)                                          \
		if(!wvalue->value.hasValue || &UA_TYPES[UA_TYPES_##EXP_DT] != wvalue->value.value.type || \
		   !UA_Variant_isScalar(&wvalue->value.value)) {				\
			retval |= UA_STATUSCODE_BADTYPEMISMATCH;					\
			break;														\
		}

#define CHECK_NODECLASS_WRITE(CLASS)                                    \
		if((anyTypeNode.node->nodeClass & (CLASS)) == 0) {				\
			retval |= UA_STATUSCODE_BADNODECLASSINVALID;				\
			break;														\
		}

<<<<<<< HEAD
UA_StatusCode Service_Write_single(UA_Server *server, UA_Session *session, const UA_WriteValue *wvalue) {
	UA_assert(server != UA_NULL && session != UA_NULL && wvalue != UA_NULL);

	union {
		UA_Node *node;
		UA_ObjectNode *oObj;
		UA_ObjectTypeNode *otObj;
		UA_VariableNode *vObj;
		UA_VariableTypeNode *vtObj;
		UA_ReferenceTypeNode *rtObj;
		UA_MethodNode *mObj;
		UA_DataTypeNode *dtObj;
		UA_ViewNode *vwObj;
	} anyTypeNode;

	UA_StatusCode retval = UA_Server_getNodeCopy(server, wvalue->nodeId, (void **) &anyTypeNode.node);
	if (retval)
		return retval;
  
	void *value = wvalue->value.value.data;
	switch(wvalue->attributeId) {
    case UA_ATTRIBUTEID_NODEID:
    case UA_ATTRIBUTEID_NODECLASS:
    case UA_ATTRIBUTEID_DATATYPE:
		retval = UA_STATUSCODE_BADWRITENOTSUPPORTED;
		break;
	case UA_ATTRIBUTEID_BROWSENAME:
		CHECK_DATATYPE(QUALIFIEDNAME);
		UA_QualifiedName_deleteMembers(&anyTypeNode.node->browseName);
		UA_QualifiedName_copy((const UA_QualifiedName *) value, &anyTypeNode.node->browseName);
		break;
	case UA_ATTRIBUTEID_DISPLAYNAME:
		CHECK_DATATYPE(LOCALIZEDTEXT);
		UA_LocalizedText_deleteMembers(&anyTypeNode.node->displayName);
		UA_LocalizedText_copy((const UA_LocalizedText *) value, &anyTypeNode.node->displayName);
		break;
	case UA_ATTRIBUTEID_DESCRIPTION:
		CHECK_DATATYPE(LOCALIZEDTEXT);
		UA_LocalizedText_deleteMembers(&anyTypeNode.node->description);
		UA_LocalizedText_copy((const UA_LocalizedText *) value, &anyTypeNode.node->description);
		break;
	case UA_ATTRIBUTEID_WRITEMASK:
		CHECK_DATATYPE(UINT32);
		anyTypeNode.node->writeMask = *(const UA_UInt32*) value;
		break;
	case UA_ATTRIBUTEID_USERWRITEMASK:
		CHECK_DATATYPE(UINT32);
		anyTypeNode.node->userWriteMask = *(const UA_UInt32*) value;
		break;    
	case UA_ATTRIBUTEID_ISABSTRACT:
		CHECK_NODECLASS_WRITE(UA_NODECLASS_OBJECTTYPE | UA_NODECLASS_REFERENCETYPE | UA_NODECLASS_VARIABLETYPE | UA_NODECLASS_DATATYPE);
		CHECK_DATATYPE(BOOLEAN);
		anyTypeNode.otObj->isAbstract = *(const UA_Boolean *) value;
		break;
	case UA_ATTRIBUTEID_SYMMETRIC:
		CHECK_NODECLASS_WRITE(UA_NODECLASS_REFERENCETYPE);
		CHECK_DATATYPE(BOOLEAN);
		anyTypeNode.rtObj->symmetric = *(const UA_Boolean *) value;
		break;
	case UA_ATTRIBUTEID_INVERSENAME:
		CHECK_NODECLASS_WRITE(UA_NODECLASS_REFERENCETYPE);
		CHECK_DATATYPE(LOCALIZEDTEXT);
		UA_LocalizedText_deleteMembers(&anyTypeNode.rtObj->inverseName);
		UA_LocalizedText_copy((const UA_LocalizedText *) value, &anyTypeNode.rtObj->inverseName);
		break;
	case UA_ATTRIBUTEID_CONTAINSNOLOOPS:
		CHECK_NODECLASS_WRITE(UA_NODECLASS_VIEW);
		CHECK_DATATYPE(BOOLEAN);
		anyTypeNode.vwObj->containsNoLoops = *(const UA_Boolean *) value;
		break;
	case UA_ATTRIBUTEID_EVENTNOTIFIER:
		CHECK_NODECLASS_WRITE(UA_NODECLASS_VIEW | UA_NODECLASS_OBJECT);
		CHECK_DATATYPE(BYTE);
		anyTypeNode.vwObj->eventNotifier = *(const UA_Byte *) value;
		break;
	case UA_ATTRIBUTEID_VALUE:
		CHECK_NODECLASS_WRITE(UA_NODECLASS_VARIABLE | UA_NODECLASS_VARIABLETYPE);

		/* parse the range */
		UA_Boolean hasRange = UA_FALSE;
		UA_NumericRange range;
		if(wvalue->indexRange.length > 0) {
			retval = parse_numericrange(wvalue->indexRange, &range);
			if(retval != UA_STATUSCODE_GOOD)
				break;
			hasRange = UA_TRUE;
		}
=======
            /* the relevant members are similar for variables and variabletypes */
            const UA_VariableNode *vn = (const UA_VariableNode*)node;
            if(vn->valueSource == UA_VALUESOURCE_DATASOURCE) {
                if(!vn->value.dataSource.write) {
                    retval = UA_STATUSCODE_BADWRITENOTSUPPORTED;
                    goto clean_up_range;
                }
                // todo: writing ranges
                if(hasRange)
                    retval = vn->value.dataSource.write(vn->value.dataSource.handle, wvalue->nodeId, &wvalue->value.value, &range);
                else
                    retval = vn->value.dataSource.write(vn->value.dataSource.handle, wvalue->nodeId, &wvalue->value.value, UA_NULL);
                done = UA_TRUE;
                goto clean_up_range;
            }
            const UA_Variant *oldV = &vn->value.variant;

            /* the nodeid on the wire may be != the nodeid in the node: opaque types, enums and bytestrings */
            if(!UA_NodeId_equal(&oldV->type->typeId, &wvalue->value.value.type->typeId)) {
                if(oldV->type->namespaceZero && wvalue->value.value.type->namespaceZero &&
                   oldV->type->typeIndex == wvalue->value.value.type->typeIndex)
                    /* An enum was sent as an int32, or an opaque type as a bytestring. This is
                       detected with the typeIndex indicated the "true" datatype. */

                    wvalue->value.value.type = oldV->type;
                else if(oldV->type == &UA_TYPES[UA_TYPES_BYTE] && !UA_Variant_isScalar(oldV) &&
                        wvalue->value.value.type == &UA_TYPES[UA_TYPES_BYTESTRING] &&
                        UA_Variant_isScalar(&wvalue->value.value)) {
                    /* a string is written to a byte array */
                    UA_ByteString *str = (UA_ByteString*) wvalue->value.value.data;
                    wvalue->value.value.arrayLength = str->length;
                    wvalue->value.value.data = str->data;
                    wvalue->value.value.type = &UA_TYPES[UA_TYPES_BYTE];
                    UA_free(str);
                } else {
                    retval = UA_STATUSCODE_BADTYPEMISMATCH;
                    goto clean_up_range;
                }
            }
>>>>>>> 444926c9

		/* the relevant members are similar for variables and variabletypes */
		UA_VariableNode *vn = anyTypeNode.vObj;
		if(vn->valueSource == UA_VALUESOURCE_DATASOURCE) {
			if(!vn->value.dataSource.write) {
				retval = UA_STATUSCODE_BADWRITENOTSUPPORTED;
				goto clean_up_range;
			}
			if(hasRange)
				retval = vn->value.dataSource.write(vn->value.dataSource.handle, &wvalue->value.value, &range);
			else
				retval = vn->value.dataSource.write(vn->value.dataSource.handle, &wvalue->value.value, UA_NULL);
			goto clean_up_range;
		}

		/* the nodeid on the wire may be != the nodeid in the node: opaque types, enums and bytestrings */
		// TODO: fix the dirty hack of writing into const
		UA_Variant *oldV = &vn->value.variant;
		UA_WriteValue *wv = (UA_WriteValue*)(uintptr_t)wvalue;
		if(!UA_NodeId_equal(&oldV->type->typeId, &wvalue->value.value.type->typeId)) {
			if(oldV->type->namespaceZero && wvalue->value.value.type->namespaceZero &&
			   oldV->type->typeIndex == wvalue->value.value.type->typeIndex)
				/* An enum was sent as an int32, or an opaque type as a bytestring. This is
				   detected with the typeIndex indicated the "true" datatype. */
				wv->value.value.type = oldV->type;
			else if(oldV->type == &UA_TYPES[UA_TYPES_BYTE] && !UA_Variant_isScalar(oldV) &&
					wvalue->value.value.type == &UA_TYPES[UA_TYPES_BYTESTRING] &&
					UA_Variant_isScalar(&wvalue->value.value)) {
				/* a string is written to a byte array */
				UA_ByteString *str = (UA_ByteString*) wvalue->value.value.data;
				wv->value.value.arrayLength = str->length;
				wv->value.value.data = str->data;
				wv->value.value.type = &UA_TYPES[UA_TYPES_BYTE];
				UA_free(str);
			} else {
				retval = UA_STATUSCODE_BADTYPEMISMATCH;
				goto clean_up_range;
			}
		}

		/* insert the new value */
		if(hasRange)
			retval = UA_Variant_setRangeCopy(&vn->value.variant, wvalue->value.value.data, wvalue->value.value.arrayLength, range);
		else {
			UA_Variant_deleteMembers(&vn->value.variant);
			retval = UA_Variant_copy(&wvalue->value.value, &vn->value.variant);
		}

	clean_up_range:
		if(hasRange)
			UA_free(range.dimensions);

		break;
	case UA_ATTRIBUTEID_ACCESSLEVEL:
		CHECK_NODECLASS_WRITE(UA_NODECLASS_VARIABLE);
		CHECK_DATATYPE(BYTE);
		anyTypeNode.vObj->accessLevel = *(const UA_Byte*) value;
		break;
	case UA_ATTRIBUTEID_USERACCESSLEVEL:
		CHECK_NODECLASS_WRITE(UA_NODECLASS_VARIABLE);
		CHECK_DATATYPE(BYTE);
		anyTypeNode.vObj->userAccessLevel = *(const UA_Byte*) value;
		break;
	case UA_ATTRIBUTEID_MINIMUMSAMPLINGINTERVAL:
		CHECK_NODECLASS_WRITE(UA_NODECLASS_VARIABLE);
		CHECK_DATATYPE(DOUBLE);
		anyTypeNode.vObj->minimumSamplingInterval = *(const UA_Double *) value;
		break;
	case UA_ATTRIBUTEID_HISTORIZING:
		CHECK_NODECLASS_WRITE(UA_NODECLASS_VARIABLE);
		CHECK_DATATYPE(BOOLEAN);
		anyTypeNode.vObj->historizing = *(const UA_Boolean *) value;
		break;
	case UA_ATTRIBUTEID_EXECUTABLE:
		CHECK_NODECLASS_WRITE(UA_NODECLASS_METHOD);
		CHECK_DATATYPE(BOOLEAN);
		anyTypeNode.mObj->executable = *(const UA_Boolean *) value;
		break;
	case UA_ATTRIBUTEID_USEREXECUTABLE:
		CHECK_NODECLASS_WRITE(UA_NODECLASS_METHOD);
		CHECK_DATATYPE(BOOLEAN);
		anyTypeNode.mObj->userExecutable = *(const UA_Boolean *) value;
		break;
	default:
		retval = UA_STATUSCODE_BADATTRIBUTEIDINVALID;
		break;
	}

	if(retval != UA_STATUSCODE_GOOD) {
		UA_Server_deleteNodeCopy(server, (void **) &anyTypeNode.node);
		return retval;
	}
  
	const UA_Node *oldNode = UA_NodeStore_get(server->nodestore, &wvalue->nodeId);
	// Node copy is now in the nodestore. Do not delete here!
	retval = UA_NodeStore_replace(server->nodestore, oldNode, anyTypeNode.node, UA_NULL);
	UA_NodeStore_release(oldNode);
	return retval;
}

void Service_Write(UA_Server *server, UA_Session *session, const UA_WriteRequest *request,
                   UA_WriteResponse *response) {
    UA_assert(server != UA_NULL && session != UA_NULL && request != UA_NULL && response != UA_NULL);

    if(request->nodesToWriteSize <= 0){
        response->responseHeader.serviceResult = UA_STATUSCODE_BADNOTHINGTODO;
        return;
    }

    response->results = UA_Array_new(&UA_TYPES[UA_TYPES_STATUSCODE], request->nodesToWriteSize);
    if(!response->results) {
        response->responseHeader.serviceResult = UA_STATUSCODE_BADOUTOFMEMORY;
        return;
    }

#ifdef UA_EXTERNAL_NAMESPACES
#ifdef NO_ALLOCA
    UA_Boolean isExternal[request->nodesToWriteSize];
    UA_UInt32 indices[request->nodesToWriteSize];
#else
    UA_Boolean *isExternal = UA_alloca(sizeof(UA_Boolean) * request->nodesToWriteSize);
    UA_UInt32 *indices = UA_alloca(sizeof(UA_UInt32) * request->nodesToWriteSize);
#endif /*NO_ALLOCA */
    UA_memset(isExternal, UA_FALSE, sizeof(UA_Boolean)*request->nodesToWriteSize);
    for(size_t j = 0; j < server->externalNamespacesSize; j++) {
        UA_UInt32 indexSize = 0;
        for(UA_Int32 i = 0; i < request->nodesToWriteSize; i++) {
            if(request->nodesToWrite[i].nodeId.namespaceIndex !=
               server->externalNamespaces[j].index)
                continue;
            isExternal[i] = UA_TRUE;
            indices[indexSize] = i;
            indexSize++;
        }
        if(indexSize == 0)
            continue;
        UA_ExternalNodeStore *ens = &server->externalNamespaces[j].externalNodeStore;
        ens->writeNodes(ens->ensHandle, &request->requestHeader, request->nodesToWrite,
                        indices, indexSize, response->results, response->diagnosticInfos);
    }
#endif
    
    response->resultsSize = request->nodesToWriteSize;
    for(UA_Int32 i = 0;i < request->nodesToWriteSize;i++) {
#ifdef UA_EXTERNAL_NAMESPACES
        if(!isExternal[i])
#endif
		  response->results[i] = Service_Write_single(server, session, &request->nodesToWrite[i]);
    }
}<|MERGE_RESOLUTION|>--- conflicted
+++ resolved
@@ -433,7 +433,6 @@
 			break;														\
 		}
 
-<<<<<<< HEAD
 UA_StatusCode Service_Write_single(UA_Server *server, UA_Session *session, const UA_WriteValue *wvalue) {
 	UA_assert(server != UA_NULL && session != UA_NULL && wvalue != UA_NULL);
 
@@ -521,47 +520,6 @@
 				break;
 			hasRange = UA_TRUE;
 		}
-=======
-            /* the relevant members are similar for variables and variabletypes */
-            const UA_VariableNode *vn = (const UA_VariableNode*)node;
-            if(vn->valueSource == UA_VALUESOURCE_DATASOURCE) {
-                if(!vn->value.dataSource.write) {
-                    retval = UA_STATUSCODE_BADWRITENOTSUPPORTED;
-                    goto clean_up_range;
-                }
-                // todo: writing ranges
-                if(hasRange)
-                    retval = vn->value.dataSource.write(vn->value.dataSource.handle, wvalue->nodeId, &wvalue->value.value, &range);
-                else
-                    retval = vn->value.dataSource.write(vn->value.dataSource.handle, wvalue->nodeId, &wvalue->value.value, UA_NULL);
-                done = UA_TRUE;
-                goto clean_up_range;
-            }
-            const UA_Variant *oldV = &vn->value.variant;
-
-            /* the nodeid on the wire may be != the nodeid in the node: opaque types, enums and bytestrings */
-            if(!UA_NodeId_equal(&oldV->type->typeId, &wvalue->value.value.type->typeId)) {
-                if(oldV->type->namespaceZero && wvalue->value.value.type->namespaceZero &&
-                   oldV->type->typeIndex == wvalue->value.value.type->typeIndex)
-                    /* An enum was sent as an int32, or an opaque type as a bytestring. This is
-                       detected with the typeIndex indicated the "true" datatype. */
-
-                    wvalue->value.value.type = oldV->type;
-                else if(oldV->type == &UA_TYPES[UA_TYPES_BYTE] && !UA_Variant_isScalar(oldV) &&
-                        wvalue->value.value.type == &UA_TYPES[UA_TYPES_BYTESTRING] &&
-                        UA_Variant_isScalar(&wvalue->value.value)) {
-                    /* a string is written to a byte array */
-                    UA_ByteString *str = (UA_ByteString*) wvalue->value.value.data;
-                    wvalue->value.value.arrayLength = str->length;
-                    wvalue->value.value.data = str->data;
-                    wvalue->value.value.type = &UA_TYPES[UA_TYPES_BYTE];
-                    UA_free(str);
-                } else {
-                    retval = UA_STATUSCODE_BADTYPEMISMATCH;
-                    goto clean_up_range;
-                }
-            }
->>>>>>> 444926c9
 
 		/* the relevant members are similar for variables and variabletypes */
 		UA_VariableNode *vn = anyTypeNode.vObj;
@@ -571,9 +529,9 @@
 				goto clean_up_range;
 			}
 			if(hasRange)
-				retval = vn->value.dataSource.write(vn->value.dataSource.handle, &wvalue->value.value, &range);
+				retval = vn->value.dataSource.write(vn->value.dataSource.handle, vn->nodeId, &wvalue->value.value, &range);
 			else
-				retval = vn->value.dataSource.write(vn->value.dataSource.handle, &wvalue->value.value, UA_NULL);
+				retval = vn->value.dataSource.write(vn->value.dataSource.handle, vn->nodeId, &wvalue->value.value, UA_NULL);
 			goto clean_up_range;
 		}
 
