#include "ua_server_internal.h"
#include "ua_services.h"
#include "ua_statuscodes.h"
#include "ua_nodestore.h"
#include "ua_util.h"

static UA_StatusCode
<<<<<<< HEAD
fillrefdescr(UA_NodeStore *ns, const UA_Node *curr, UA_ReferenceNode *ref,
             UA_UInt32 mask, UA_ReferenceDescription *descr) {
    UA_StatusCode retval = UA_STATUSCODE_GOOD;
=======
fillReferenceDescription(UA_NodeStore *ns, const UA_Node *curr, UA_ReferenceNode *ref,
                         UA_UInt32 mask, UA_ReferenceDescription *descr) {
>>>>>>> 5ad3ae3d
    UA_ReferenceDescription_init(descr);
    UA_StatusCode retval = UA_NodeId_copy(&curr->nodeId, &descr->nodeId.nodeId);
    //TODO: ExpandedNodeId is mocked up
    descr->nodeId.serverIndex = 0;
    descr->nodeId.namespaceUri.length = -1;

    if(mask & UA_BROWSERESULTMASK_REFERENCETYPEID)
        retval |= UA_NodeId_copy(&ref->referenceTypeId, &descr->referenceTypeId);
    if(mask & UA_BROWSERESULTMASK_ISFORWARD)
        descr->isForward = !ref->isInverse;
    if(mask & UA_BROWSERESULTMASK_NODECLASS)
        retval |= UA_NodeClass_copy(&curr->nodeClass, &descr->nodeClass);
    if(mask & UA_BROWSERESULTMASK_BROWSENAME)
        retval |= UA_QualifiedName_copy(&curr->browseName, &descr->browseName);
    if(mask & UA_BROWSERESULTMASK_DISPLAYNAME)
        retval |= UA_LocalizedText_copy(&curr->displayName, &descr->displayName);
    if(mask & UA_BROWSERESULTMASK_TYPEDEFINITION){
        if(curr->nodeClass == UA_NODECLASS_OBJECT || curr->nodeClass == UA_NODECLASS_VARIABLE) {
            for(UA_Int32 i = 0; i < curr->referencesSize; i++) {
                UA_ReferenceNode *refnode = &curr->references[i];
                if(refnode->referenceTypeId.identifier.numeric != UA_NS0ID_HASTYPEDEFINITION)
                    continue;
                retval |= UA_ExpandedNodeId_copy(&refnode->targetId, &descr->typeDefinition);
                break;
            }
        }
    }

    if(retval)
        UA_ReferenceDescription_deleteMembers(descr);
    return retval;
}

/* Tests if the node is relevant to the browse request and shall be returned. If
   so, it is retrieved from the Nodestore. If not, null is returned. */
<<<<<<< HEAD
static const UA_Node
*relevant_node(UA_Server *server, UA_NodeStore *ns, const UA_BrowseDescription *descr,
               UA_Boolean return_all, UA_ReferenceNode *reference,
               UA_NodeId *relevant, size_t relevant_count, UA_Boolean *isExternal) {
=======
static const UA_Node *
isRelevantNode(UA_Server *server, const UA_BrowseDescription *descr, UA_Boolean return_all,
               UA_ReferenceNode *reference, UA_NodeId *relevant, size_t relevant_count, UA_Boolean *isExternal) {
>>>>>>> 5ad3ae3d
    if(reference->isInverse == UA_TRUE && descr->browseDirection == UA_BROWSEDIRECTION_FORWARD)
        return UA_NULL;
    else if(reference->isInverse == UA_FALSE && descr->browseDirection == UA_BROWSEDIRECTION_INVERSE)
        return UA_NULL;

    if(!return_all) {
        for(size_t i = 0; i < relevant_count; i++) {
            if(UA_NodeId_equal(&reference->referenceTypeId, &relevant[i]))
                goto is_relevant;
        }
        return UA_NULL;
    }
is_relevant: ;
	*isExternal = UA_FALSE;
#ifdef UA_EXTERNAL_NAMESPACES
	const UA_Node *node = NULL;
	size_t nsIndex;
	for(nsIndex = 0; nsIndex < server->externalNamespacesSize; nsIndex++) {
		if(reference->targetId.nodeId.namespaceIndex != server->externalNamespaces[nsIndex].index)
			continue;
		else{
			*isExternal = UA_TRUE;
			break;
		}
	}
	if(*isExternal == UA_FALSE) {
		node = UA_NodeStore_get(server->nodestore, &reference->targetId.nodeId);
	} else {
		/*	prepare a read request in the external nodestore	*/
		UA_ExternalNodeStore *ens = &server->externalNamespaces[nsIndex].externalNodeStore;
		UA_ReadValueId *readValueIds = UA_Array_new(&UA_TYPES[UA_TYPES_READVALUEID], 6);
		UA_UInt32 *indices = UA_Array_new(&UA_TYPES[UA_TYPES_UINT32], 6);
		UA_UInt32 indicesSize = 6;
		UA_DataValue *readNodesResults = UA_Array_new(&UA_TYPES[UA_TYPES_DATAVALUE], 6);
		UA_DiagnosticInfo *diagnosticInfos = UA_Array_new(&UA_TYPES[UA_TYPES_DIAGNOSTICINFO], 6);
		for(UA_UInt32 i = 0; i<6; i++){
			readValueIds[i].nodeId = reference->targetId.nodeId;
			UA_String_init(&(readValueIds[i].indexRange));
		    UA_QualifiedName_init(&(readValueIds[i].dataEncoding));
		    indices[i] = i;
		    UA_DataValue_init(&(readNodesResults[i]));
		    UA_DiagnosticInfo_init(&(diagnosticInfos[i]));
		}
		readValueIds[0].attributeId = UA_ATTRIBUTEID_NODECLASS;
		readValueIds[1].attributeId = UA_ATTRIBUTEID_BROWSENAME;
		readValueIds[2].attributeId = UA_ATTRIBUTEID_DISPLAYNAME;
		readValueIds[3].attributeId = UA_ATTRIBUTEID_DESCRIPTION;
		readValueIds[4].attributeId = UA_ATTRIBUTEID_WRITEMASK;
		readValueIds[5].attributeId = UA_ATTRIBUTEID_USERWRITEMASK;

		ens->readNodes(ens->ensHandle, NULL, readValueIds,
				indices, indicesSize, readNodesResults, UA_FALSE, diagnosticInfos);
		/*	create and fill a dummy nodeStructure	*/
		UA_Node *tempNode = (UA_Node*) UA_ObjectNode_new();
		UA_NodeId_copy(&(reference->targetId.nodeId), &(tempNode->nodeId));
		if(readNodesResults[0].status == UA_STATUSCODE_GOOD)
			UA_NodeClass_copy((UA_NodeClass*)readNodesResults[0].value.data, &(tempNode->nodeClass));
		if(readNodesResults[1].status == UA_STATUSCODE_GOOD)
			UA_QualifiedName_copy((UA_QualifiedName*)readNodesResults[1].value.data, &(tempNode->browseName));
		if(readNodesResults[2].status == UA_STATUSCODE_GOOD)
			UA_LocalizedText_copy((UA_LocalizedText*)readNodesResults[2].value.data, &(tempNode->displayName));
		if(readNodesResults[3].status == UA_STATUSCODE_GOOD)
			UA_LocalizedText_copy((UA_LocalizedText*)readNodesResults[3].value.data, &(tempNode->description));
		if(readNodesResults[4].status == UA_STATUSCODE_GOOD)
			UA_UInt32_copy((UA_UInt32*)readNodesResults[4].value.data, &(tempNode->writeMask));
		if(readNodesResults[5].status == UA_STATUSCODE_GOOD)
			UA_UInt32_copy((UA_UInt32*)readNodesResults[5].value.data, &(tempNode->userWriteMask));
		UA_Array_delete(readValueIds, &UA_TYPES[UA_TYPES_READVALUEID], 6);
		UA_Array_delete(indices, &UA_TYPES[UA_TYPES_UINT32], 6);
		UA_Array_delete(readNodesResults, &UA_TYPES[UA_TYPES_DATAVALUE], 6);
		UA_Array_delete(diagnosticInfos, &UA_TYPES[UA_TYPES_DIAGNOSTICINFO], 6);
		node = tempNode;
	}
#else
    const UA_Node *node = UA_NodeStore_get(server->nodestore, &reference->targetId.nodeId);
#endif
    if(node && descr->nodeClassMask != 0 && (node->nodeClass & descr->nodeClassMask) == 0) {
#ifdef UA_EXTERNAL_NAMESPACES
    	if(*isExternal == UA_TRUE){
    		UA_ObjectNode_delete((UA_ObjectNode*)node);
    	} else
#endif
        return UA_NULL;
    }
    return node;
}

/**
 * We find all subtypes by a single iteration over the array. We start with an array with a single
 * root nodeid at the beginning. When we find relevant references, we add the nodeids to the back of
 * the array and increase the size. Since the hierarchy is not cyclic, we can safely progress in the
 * array to process the newly found referencetype nodeids (emulated recursion).
 */
static UA_StatusCode
<<<<<<< HEAD
findsubtypes(UA_NodeStore *ns, const UA_NodeId *root, UA_NodeId **reftypes, size_t *reftypes_count) {
=======
findSubTypes(UA_NodeStore *ns, const UA_NodeId *root, UA_NodeId **reftypes, size_t *reftypes_count) {
>>>>>>> 5ad3ae3d
    const UA_Node *node = UA_NodeStore_get(ns, root);
    if(!node)
        return UA_STATUSCODE_BADNOMATCH;
    if(node->nodeClass != UA_NODECLASS_REFERENCETYPE)
        return UA_STATUSCODE_BADREFERENCETYPEIDINVALID;

    size_t results_size = 20; // probably too big, but saves mallocs
    UA_NodeId *results = UA_malloc(sizeof(UA_NodeId) * results_size);
    if(!results)
        return UA_STATUSCODE_BADOUTOFMEMORY;

    UA_StatusCode retval = UA_NodeId_copy(root, &results[0]);
    if(retval != UA_STATUSCODE_GOOD) {
        UA_free(results);
        return retval;
    }
        
    size_t index = 0; // where are we currently in the array?
    size_t last = 0; // where is the last element in the array?
    do {
        node = UA_NodeStore_get(ns, &results[index]);
        if(!node || node->nodeClass != UA_NODECLASS_REFERENCETYPE)
            continue;
        for(UA_Int32 i = 0; i < node->referencesSize; i++) {
            if(node->references[i].referenceTypeId.identifier.numeric != UA_NS0ID_HASSUBTYPE ||
               node->references[i].isInverse == UA_TRUE)
                continue;

            if(++last >= results_size) { // is the array big enough?
                UA_NodeId *new_results = UA_realloc(results, sizeof(UA_NodeId) * results_size * 2);
                if(!new_results) {
                    retval = UA_STATUSCODE_BADOUTOFMEMORY;
                    break;
                }
                results = new_results;
                results_size *= 2;
            }

            retval = UA_NodeId_copy(&node->references[i].targetId.nodeId, &results[last]);
            if(retval != UA_STATUSCODE_GOOD) {
                last--; // for array_delete
                break;
            }
        }
    } while(++index <= last && retval == UA_STATUSCODE_GOOD);

    if(retval) {
        UA_Array_delete(results, &UA_TYPES[UA_TYPES_NODEID], last);
        return retval;
    }

    *reftypes = results;
    *reftypes_count = last + 1;
    return UA_STATUSCODE_GOOD;
}

<<<<<<< HEAD
static void
removeCp(struct ContinuationPointEntry *cp, UA_Session* session) {
=======
static void removeCp(struct ContinuationPointEntry *cp, UA_Session* session) {
>>>>>>> 5ad3ae3d
    session->availableContinuationPoints++;
    UA_ByteString_deleteMembers(&cp->identifier);
    UA_BrowseDescription_deleteMembers(&cp->browseDescription);
    LIST_REMOVE(cp, pointers);
    UA_free(cp);
}

/**
 * Results for a single browsedescription. This is the inner loop for both Browse and BrowseNext
 * @param session Session to save continuationpoints
 * @param ns The nodstore where the to-be-browsed node can be found
 * @param cp If cp is not null, we continue from here
 *           If cp is null, we can add a new continuation point if possible and necessary.
 * @param descr If no cp is set, we take the browsedescription from there
 * @param maxrefs The maximum number of references the client has requested
 * @param result The entry in the request
 */
<<<<<<< HEAD
static void
browse(UA_Server *server, UA_Session *session, UA_NodeStore *ns, struct ContinuationPointEntry *cp,
       const UA_BrowseDescription *descr, UA_UInt32 maxrefs, UA_BrowseResult *result) {
=======
void
Service_Browse_single(UA_Server *server, UA_Session *session, struct ContinuationPointEntry *cp,
                      const UA_BrowseDescription *descr, UA_UInt32 maxrefs, UA_BrowseResult *result) {
>>>>>>> 5ad3ae3d
    UA_UInt32 continuationIndex = 0;
    size_t referencesCount = 0;
    UA_Int32 referencesIndex = 0;
    
    /* set the browsedescription if a cp is given */
    if(cp) {
        descr = &cp->browseDescription;
        maxrefs = cp->maxReferences;
        continuationIndex = cp->continuationIndex;
    }

    /* is the browsedirection valid? */
    if(descr->browseDirection != UA_BROWSEDIRECTION_BOTH &&
       descr->browseDirection != UA_BROWSEDIRECTION_FORWARD &&
       descr->browseDirection != UA_BROWSEDIRECTION_INVERSE) {
        result->statusCode = UA_STATUSCODE_BADBROWSEDIRECTIONINVALID;
        return;
    }
    
    /* get the references that match the browsedescription */
    size_t relevant_refs_size = 0;
    UA_NodeId *relevant_refs = UA_NULL;
    UA_Boolean all_refs = UA_NodeId_isNull(&descr->referenceTypeId);
    if(!all_refs) {
        if(descr->includeSubtypes) {
            result->statusCode = findSubTypes(server->nodestore, &descr->referenceTypeId,
                                              &relevant_refs, &relevant_refs_size);
            if(result->statusCode != UA_STATUSCODE_GOOD)
                return;
        } else {
            const UA_Node *rootRef = UA_NodeStore_get(server->nodestore, &descr->referenceTypeId);
            if(!rootRef) {
                result->statusCode = UA_STATUSCODE_BADREFERENCETYPEIDINVALID;
                return;
<<<<<<< HEAD
            } else if(rootRef->nodeClass != UA_NODECLASS_REFERENCETYPE) {
=======
            }
            if(rootRef->nodeClass != UA_NODECLASS_REFERENCETYPE) {
                UA_NodeStore_release(rootRef);
>>>>>>> 5ad3ae3d
                result->statusCode = UA_STATUSCODE_BADREFERENCETYPEIDINVALID;
                return;
            }
            relevant_refs = (UA_NodeId*)(uintptr_t)&descr->referenceTypeId;
            relevant_refs_size = 1;
        }
    }

    /* get the node */
    const UA_Node *node = UA_NodeStore_get(server->nodestore, &descr->nodeId);
    if(!node) {
        result->statusCode = UA_STATUSCODE_BADNODEIDUNKNOWN;
        if(!all_refs && descr->includeSubtypes)
            UA_Array_delete(relevant_refs, &UA_TYPES[UA_TYPES_NODEID], relevant_refs_size);
        return;
    }

    /* if the node has no references, just return */
    if(node->referencesSize <= 0) {
        result->referencesSize = 0;
        if(!all_refs && descr->includeSubtypes)
            UA_Array_delete(relevant_refs, &UA_TYPES[UA_TYPES_NODEID], relevant_refs_size);
        return;
    }

    /* how many references can we return at most? */
    UA_UInt32 real_maxrefs = maxrefs;
    if(real_maxrefs == 0)
        real_maxrefs = node->referencesSize;
    result->references = UA_malloc(sizeof(UA_ReferenceDescription) * real_maxrefs);
    if(!result->references) {
        result->statusCode = UA_STATUSCODE_BADOUTOFMEMORY;
        goto cleanup;
    }

    /* loop over the node's references */
    size_t skipped = 0;
    UA_Boolean isExternal = UA_FALSE;
    for(; referencesIndex < node->referencesSize && referencesCount < real_maxrefs; referencesIndex++) {
    	isExternal = UA_FALSE;
    	const UA_Node *current = isRelevantNode(server, descr, all_refs, &node->references[referencesIndex],
                                                relevant_refs, relevant_refs_size, &isExternal);
        if(!current)
            continue;
        if(skipped < continuationIndex) {
#ifdef UA_EXTERNAL_NAMESPACES
<<<<<<< HEAD
        	if(isExternal == UA_TRUE){
        		/*	relevant_node returns a node malloced with UA_ObjectNode_new
                    if it is external (there is no UA_Node_new function) */
        		UA_ObjectNode_delete((UA_ObjectNode*)current);
        	} else
=======
        	if(isExternal == UA_TRUE)
        		/*	relevant_node returns a node malloced with UA_ObjectNode_new if it is external (there is no UA_Node_new function)	*/
        		UA_ObjectNode_delete((UA_ObjectNode*)current);
        	else
        		UA_NodeStore_release(current);
#else
        	UA_NodeStore_release(current);
>>>>>>> 5ad3ae3d
#endif
            skipped++;
            continue;
        }
        UA_StatusCode retval = fillReferenceDescription(server->nodestore, current, &node->references[referencesIndex],
                                                        descr->resultMask, &result->references[referencesCount]);
#ifdef UA_EXTERNAL_NAMESPACES
        if(isExternal == UA_TRUE)
        	UA_ObjectNode_delete((UA_ObjectNode*)current);
<<<<<<< HEAD
        }
=======
        else
        	UA_NodeStore_release(current);
#else
        UA_NodeStore_release(current);
>>>>>>> 5ad3ae3d
#endif
        if(retval != UA_STATUSCODE_GOOD) {
            UA_Array_delete(result->references, &UA_TYPES[UA_TYPES_REFERENCEDESCRIPTION], referencesCount);
            result->references = UA_NULL;
            result->referencesSize = 0;
            result->statusCode = UA_STATUSCODE_UNCERTAINNOTALLNODESAVAILABLE;
            goto cleanup;
        }
        referencesCount++;
    }

    result->referencesSize = referencesCount;
    if(referencesCount == 0) {
        UA_free(result->references);
        result->references = UA_NULL;
    }

    cleanup:
    if(!all_refs && descr->includeSubtypes)
        UA_Array_delete(relevant_refs, &UA_TYPES[UA_TYPES_NODEID], relevant_refs_size);
    if(result->statusCode != UA_STATUSCODE_GOOD)
        return;

    /* create, update, delete continuation points */
    if(cp) {
        if(referencesIndex == node->referencesSize) {
            /* all done, remove a finished continuationPoint */
            removeCp(cp, session);
        } else {
            /* update the cp and return the cp identifier */
            cp->continuationIndex += referencesCount;
            UA_ByteString_copy(&cp->identifier, &result->continuationPoint);
        }
    } else if(maxrefs != 0 && referencesCount >= maxrefs) {
        /* create a cp */
        if(session->availableContinuationPoints <= 0 ||
           !(cp = UA_malloc(sizeof(struct ContinuationPointEntry)))) {
            result->statusCode = UA_STATUSCODE_BADNOCONTINUATIONPOINTS;
            return;
        }
        UA_BrowseDescription_copy(descr, &cp->browseDescription);
        cp->maxReferences = maxrefs;
        cp->continuationIndex = referencesCount;
        UA_Guid *ident = UA_Guid_new();
        UA_UInt32 seed = (uintptr_t)cp;
        *ident = UA_Guid_random(&seed);
        cp->identifier.data = (UA_Byte*)ident;
        cp->identifier.length = sizeof(UA_Guid);
        UA_ByteString_copy(&cp->identifier, &result->continuationPoint);

        /* store the cp */
        LIST_INSERT_HEAD(&session->continuationPoints, cp, pointers);
        session->availableContinuationPoints--;
    }
}

void Service_Browse(UA_Server *server, UA_Session *session, const UA_BrowseRequest *request,
                    UA_BrowseResponse *response) {
    if(!UA_NodeId_isNull(&request->view.viewId)) {
        response->responseHeader.serviceResult = UA_STATUSCODE_BADVIEWIDUNKNOWN;
        return;
    }
    
    if(request->nodesToBrowseSize <= 0) {
        response->responseHeader.serviceResult = UA_STATUSCODE_BADNOTHINGTODO;
        return;
    }

    size_t size = request->nodesToBrowseSize;
    response->results = UA_Array_new(&UA_TYPES[UA_TYPES_BROWSERESULT], size);
    if(!response->results) {
        response->responseHeader.serviceResult = UA_STATUSCODE_BADOUTOFMEMORY;
        return;
    }
    response->resultsSize = size;
    
#ifdef UA_EXTERNAL_NAMESPACES
#ifdef NO_ALLOCA
    UA_Boolean isExternal[size];
    UA_UInt32 indices[size];
#else
    UA_Boolean *isExternal = UA_alloca(sizeof(UA_Boolean) * size);
    UA_UInt32 *indices = UA_alloca(sizeof(UA_UInt32) * size);
#endif /*NO_ALLOCA */
    UA_memset(isExternal, UA_FALSE, sizeof(UA_Boolean) * size);
    for(size_t j = 0; j < server->externalNamespacesSize; j++) {
        size_t indexSize = 0;
        for(size_t i = 0; i < size; i++) {
            if(request->nodesToBrowse[i].nodeId.namespaceIndex != server->externalNamespaces[j].index)
                continue;
            isExternal[i] = UA_TRUE;
            indices[indexSize] = i;
            indexSize++;
        }
        if(indexSize == 0)
            continue;
        UA_ExternalNodeStore *ens = &server->externalNamespaces[j].externalNodeStore;
        ens->browseNodes(ens->ensHandle, &request->requestHeader, request->nodesToBrowse, indices, indexSize,
                         request->requestedMaxReferencesPerNode, response->results, response->diagnosticInfos);
    }
#endif

    for(size_t i = 0; i < size; i++) {
#ifdef UA_EXTERNAL_NAMESPACES
        if(!isExternal[i])
#endif
            Service_Browse_single(server, session, UA_NULL, &request->nodesToBrowse[i],
                                  request->requestedMaxReferencesPerNode, &response->results[i]);
    }
}

void Service_BrowseNext(UA_Server *server, UA_Session *session, const UA_BrowseNextRequest *request,
                        UA_BrowseNextResponse *response) {
   if(request->continuationPointsSize <= 0) {
        response->responseHeader.serviceResult = UA_STATUSCODE_BADNOTHINGTODO;
        return;
   }
   size_t size = request->continuationPointsSize;
   if(!request->releaseContinuationPoints) {
       /* continue with the cp */
       response->results = UA_Array_new(&UA_TYPES[UA_TYPES_BROWSERESULT], size);
       if(!response->results) {
           response->responseHeader.serviceResult = UA_STATUSCODE_BADOUTOFMEMORY;
           return;
       }
       response->resultsSize = size;
       for(size_t i = 0; i < size; i++) {
           struct ContinuationPointEntry *cp;
           LIST_FOREACH(cp, &session->continuationPoints, pointers) {
               if(UA_ByteString_equal(&cp->identifier, &request->continuationPoints[i])) {
                   Service_Browse_single(server, session, cp, UA_NULL, 0, &response->results[i]);
                   break;
               }
           }
           if(!cp)
               response->results[i].statusCode = UA_STATUSCODE_BADCONTINUATIONPOINTINVALID;
       }
   } else {
       /* remove the cp */
       response->results = UA_Array_new(&UA_TYPES[UA_TYPES_BROWSERESULT], size);
       if(!response->results) {
           response->responseHeader.serviceResult = UA_STATUSCODE_BADOUTOFMEMORY;
           return;
       }
       response->resultsSize = size;
       for(size_t i = 0; i < size; i++) {
           struct ContinuationPointEntry *cp = UA_NULL;
           LIST_FOREACH(cp, &session->continuationPoints, pointers) {
               if(UA_ByteString_equal(&cp->identifier, &request->continuationPoints[i])) {
                   removeCp(cp, session);
                   break;
               }
           }
           if(!cp)
               response->results[i].statusCode = UA_STATUSCODE_BADCONTINUATIONPOINTINVALID;
       }
   }
}

/***********************/
/* TranslateBrowsePath */
/***********************/

static UA_StatusCode
walkBrowsePath(UA_Server *server, UA_Session *session, const UA_Node *node, const UA_RelativePath *path,
               UA_Int32 pathindex, UA_BrowsePathTarget **targets, UA_Int32 *targets_size,
               UA_Int32 *target_count) {
    const UA_RelativePathElement *elem = &path->elements[pathindex];
    if(elem->targetName.name.length == -1)
        return UA_STATUSCODE_BADBROWSENAMEINVALID;

    UA_StatusCode retval = UA_STATUSCODE_GOOD;
    UA_NodeId *reftypes = UA_NULL;
    size_t reftypes_count = 1; // all_refs or no subtypes => 1
    UA_Boolean all_refs = UA_FALSE;
    if(UA_NodeId_isNull(&elem->referenceTypeId))
        all_refs = UA_TRUE;
    else if(!elem->includeSubtypes)
        reftypes = (UA_NodeId*)(uintptr_t)&elem->referenceTypeId; // ptr magic due to const cast
    else {
        retval = findSubTypes(server->nodestore, &elem->referenceTypeId, &reftypes, &reftypes_count);
        if(retval != UA_STATUSCODE_GOOD)
            return retval;
    }

    for(UA_Int32 i = 0; i < node->referencesSize && retval == UA_STATUSCODE_GOOD; i++) {
        UA_Boolean match = all_refs;
        for(size_t j = 0; j < reftypes_count && !match; j++) {
            if(node->references[i].isInverse == elem->isInverse &&
               UA_NodeId_equal(&node->references[i].referenceTypeId, &reftypes[j]))
                match = UA_TRUE;
        }
        if(!match)
            continue;

        // get the node, todo: expandednodeid
        const UA_Node *next = UA_NodeStore_get(server->nodestore, &node->references[i].targetId.nodeId);
        if(!next)
            continue;

        // test the browsename
        if(elem->targetName.namespaceIndex != next->browseName.namespaceIndex ||
           !UA_String_equal(&elem->targetName.name, &next->browseName.name)) {
            continue;
        }

        if(pathindex + 1 < path->elementsSize) {
            // recursion if the path is longer
            retval = walkBrowsePath(server, session, next, path, pathindex + 1,
                                    targets, targets_size, target_count);
        } else {
            // add the browsetarget
            if(*target_count >= *targets_size) {
                UA_BrowsePathTarget *newtargets;
                newtargets = UA_realloc(targets, sizeof(UA_BrowsePathTarget) * (*targets_size) * 2);
                if(!newtargets) {
                    retval = UA_STATUSCODE_BADOUTOFMEMORY;
                    break;
                }
                *targets = newtargets;
                *targets_size *= 2;
            }

            UA_BrowsePathTarget *res = *targets;
            UA_ExpandedNodeId_init(&res[*target_count].targetId);
            retval = UA_NodeId_copy(&next->nodeId, &res[*target_count].targetId.nodeId);
            if(retval != UA_STATUSCODE_GOOD)
                break;
            res[*target_count].remainingPathIndex = UA_UINT32_MAX;
            *target_count += 1;
        }
    }

    if(!all_refs && elem->includeSubtypes)
        UA_Array_delete(reftypes, &UA_TYPES[UA_TYPES_NODEID], (UA_Int32)reftypes_count);
    return retval;
}

static void
translateBrowsePath(UA_Server *server, UA_Session *session, const UA_BrowsePath *path,
                    UA_BrowsePathResult *result) {
    if(path->relativePath.elementsSize <= 0) {
        result->statusCode = UA_STATUSCODE_BADNOTHINGTODO;
        return;
    }
        
    UA_Int32 arraySize = 10;
    result->targets = UA_malloc(sizeof(UA_BrowsePathTarget) * arraySize);
    if(!result->targets) {
        result->statusCode = UA_STATUSCODE_BADOUTOFMEMORY;
        return;
    }
    result->targetsSize = 0;
    const UA_Node *firstNode = UA_NodeStore_get(server->nodestore, &path->startingNode);
    if(!firstNode) {
        result->statusCode = UA_STATUSCODE_BADNODEIDUNKNOWN;
        UA_free(result->targets);
        result->targets = UA_NULL;
        return;
    }
    result->statusCode = walkBrowsePath(server, session, firstNode, &path->relativePath, 0,
                                        &result->targets, &arraySize, &result->targetsSize);
    if(result->targetsSize == 0 && result->statusCode == UA_STATUSCODE_GOOD)
        result->statusCode = UA_STATUSCODE_BADNOMATCH;
    if(result->statusCode != UA_STATUSCODE_GOOD) {
        UA_Array_delete(result->targets, &UA_TYPES[UA_TYPES_BROWSEPATHTARGET], result->targetsSize);
        result->targets = UA_NULL;
        result->targetsSize = -1;
    }
}

void Service_TranslateBrowsePathsToNodeIds(UA_Server *server, UA_Session *session,
                                           const UA_TranslateBrowsePathsToNodeIdsRequest *request,
                                           UA_TranslateBrowsePathsToNodeIdsResponse *response) {
	if(request->browsePathsSize <= 0) {
        response->responseHeader.serviceResult = UA_STATUSCODE_BADNOTHINGTODO;
        return;
    }

    size_t size = request->browsePathsSize;

    response->results = UA_Array_new(&UA_TYPES[UA_TYPES_BROWSEPATHRESULT], size);
    if(!response->results) {
        response->responseHeader.serviceResult = UA_STATUSCODE_BADOUTOFMEMORY;
        return;
    }

#ifdef UA_EXTERNAL_NAMESPACES
#ifdef NO_ALLOCA
    UA_Boolean isExternal[size];
    UA_UInt32 indices[size];
#else
    UA_Boolean *isExternal = UA_alloca(sizeof(UA_Boolean) * size);
    UA_UInt32 *indices = UA_alloca(sizeof(UA_UInt32) * size);
#endif /*NO_ALLOCA */
    UA_memset(isExternal, UA_FALSE, sizeof(UA_Boolean) * size);
    for(size_t j = 0; j < server->externalNamespacesSize; j++) {
    	size_t indexSize = 0;
    	for(size_t i = 0;i < size;i++) {
    		if(request->browsePaths[i].startingNode.namespaceIndex != server->externalNamespaces[j].index)
    			continue;
    		isExternal[i] = UA_TRUE;
    		indices[indexSize] = i;
    		indexSize++;
    	}
    	if(indexSize == 0)
    		continue;
    	UA_ExternalNodeStore *ens = &server->externalNamespaces[j].externalNodeStore;
    	ens->translateBrowsePathsToNodeIds(ens->ensHandle, &request->requestHeader, request->browsePaths,
    			indices, indexSize, response->results, response->diagnosticInfos);
    }
#endif

    response->resultsSize = size;
    for(size_t i = 0; i < size; i++) {
#ifdef UA_EXTERNAL_NAMESPACES
    	if(!isExternal[i])
#endif
    		translateBrowsePath(server, session, &request->browsePaths[i], &response->results[i]);
    }
}

void Service_RegisterNodes(UA_Server *server, UA_Session *session, const UA_RegisterNodesRequest *request,
                           UA_RegisterNodesResponse *response) {
	//TODO: hang the nodeids to the session if really needed
	response->responseHeader.timestamp = UA_DateTime_now();
    if(request->nodesToRegisterSize <= 0)
        response->responseHeader.serviceResult = UA_STATUSCODE_BADNOTHINGTODO;
    else {
        response->responseHeader.serviceResult =
            UA_Array_copy(request->nodesToRegister, (void**)&response->registeredNodeIds,
                          &UA_TYPES[UA_TYPES_NODEID],
                request->nodesToRegisterSize);
        if(response->responseHeader.serviceResult == UA_STATUSCODE_GOOD)
            response->registeredNodeIdsSize = request->nodesToRegisterSize;
    }
}

void Service_UnregisterNodes(UA_Server *server, UA_Session *session, const UA_UnregisterNodesRequest *request,
                             UA_UnregisterNodesResponse *response) {
	//TODO: remove the nodeids from the session if really needed
	response->responseHeader.timestamp = UA_DateTime_now();
	if(request->nodesToUnregisterSize==0)
		response->responseHeader.serviceResult = UA_STATUSCODE_BADNOTHINGTODO;
}<|MERGE_RESOLUTION|>--- conflicted
+++ resolved
@@ -5,14 +5,8 @@
 #include "ua_util.h"
 
 static UA_StatusCode
-<<<<<<< HEAD
-fillrefdescr(UA_NodeStore *ns, const UA_Node *curr, UA_ReferenceNode *ref,
-             UA_UInt32 mask, UA_ReferenceDescription *descr) {
-    UA_StatusCode retval = UA_STATUSCODE_GOOD;
-=======
 fillReferenceDescription(UA_NodeStore *ns, const UA_Node *curr, UA_ReferenceNode *ref,
                          UA_UInt32 mask, UA_ReferenceDescription *descr) {
->>>>>>> 5ad3ae3d
     UA_ReferenceDescription_init(descr);
     UA_StatusCode retval = UA_NodeId_copy(&curr->nodeId, &descr->nodeId.nodeId);
     //TODO: ExpandedNodeId is mocked up
@@ -48,16 +42,9 @@
 
 /* Tests if the node is relevant to the browse request and shall be returned. If
    so, it is retrieved from the Nodestore. If not, null is returned. */
-<<<<<<< HEAD
-static const UA_Node
-*relevant_node(UA_Server *server, UA_NodeStore *ns, const UA_BrowseDescription *descr,
-               UA_Boolean return_all, UA_ReferenceNode *reference,
-               UA_NodeId *relevant, size_t relevant_count, UA_Boolean *isExternal) {
-=======
 static const UA_Node *
 isRelevantNode(UA_Server *server, const UA_BrowseDescription *descr, UA_Boolean return_all,
                UA_ReferenceNode *reference, UA_NodeId *relevant, size_t relevant_count, UA_Boolean *isExternal) {
->>>>>>> 5ad3ae3d
     if(reference->isInverse == UA_TRUE && descr->browseDirection == UA_BROWSEDIRECTION_FORWARD)
         return UA_NULL;
     else if(reference->isInverse == UA_FALSE && descr->browseDirection == UA_BROWSEDIRECTION_INVERSE)
@@ -152,11 +139,7 @@
  * array to process the newly found referencetype nodeids (emulated recursion).
  */
 static UA_StatusCode
-<<<<<<< HEAD
-findsubtypes(UA_NodeStore *ns, const UA_NodeId *root, UA_NodeId **reftypes, size_t *reftypes_count) {
-=======
 findSubTypes(UA_NodeStore *ns, const UA_NodeId *root, UA_NodeId **reftypes, size_t *reftypes_count) {
->>>>>>> 5ad3ae3d
     const UA_Node *node = UA_NodeStore_get(ns, root);
     if(!node)
         return UA_STATUSCODE_BADNOMATCH;
@@ -213,12 +196,7 @@
     return UA_STATUSCODE_GOOD;
 }
 
-<<<<<<< HEAD
-static void
-removeCp(struct ContinuationPointEntry *cp, UA_Session* session) {
-=======
 static void removeCp(struct ContinuationPointEntry *cp, UA_Session* session) {
->>>>>>> 5ad3ae3d
     session->availableContinuationPoints++;
     UA_ByteString_deleteMembers(&cp->identifier);
     UA_BrowseDescription_deleteMembers(&cp->browseDescription);
@@ -236,15 +214,9 @@
  * @param maxrefs The maximum number of references the client has requested
  * @param result The entry in the request
  */
-<<<<<<< HEAD
-static void
-browse(UA_Server *server, UA_Session *session, UA_NodeStore *ns, struct ContinuationPointEntry *cp,
-       const UA_BrowseDescription *descr, UA_UInt32 maxrefs, UA_BrowseResult *result) {
-=======
 void
 Service_Browse_single(UA_Server *server, UA_Session *session, struct ContinuationPointEntry *cp,
                       const UA_BrowseDescription *descr, UA_UInt32 maxrefs, UA_BrowseResult *result) {
->>>>>>> 5ad3ae3d
     UA_UInt32 continuationIndex = 0;
     size_t referencesCount = 0;
     UA_Int32 referencesIndex = 0;
@@ -279,13 +251,8 @@
             if(!rootRef) {
                 result->statusCode = UA_STATUSCODE_BADREFERENCETYPEIDINVALID;
                 return;
-<<<<<<< HEAD
-            } else if(rootRef->nodeClass != UA_NODECLASS_REFERENCETYPE) {
-=======
             }
             if(rootRef->nodeClass != UA_NODECLASS_REFERENCETYPE) {
-                UA_NodeStore_release(rootRef);
->>>>>>> 5ad3ae3d
                 result->statusCode = UA_STATUSCODE_BADREFERENCETYPEIDINVALID;
                 return;
             }
@@ -332,21 +299,9 @@
             continue;
         if(skipped < continuationIndex) {
 #ifdef UA_EXTERNAL_NAMESPACES
-<<<<<<< HEAD
-        	if(isExternal == UA_TRUE){
-        		/*	relevant_node returns a node malloced with UA_ObjectNode_new
-                    if it is external (there is no UA_Node_new function) */
-        		UA_ObjectNode_delete((UA_ObjectNode*)current);
-        	} else
-=======
         	if(isExternal == UA_TRUE)
         		/*	relevant_node returns a node malloced with UA_ObjectNode_new if it is external (there is no UA_Node_new function)	*/
         		UA_ObjectNode_delete((UA_ObjectNode*)current);
-        	else
-        		UA_NodeStore_release(current);
-#else
-        	UA_NodeStore_release(current);
->>>>>>> 5ad3ae3d
 #endif
             skipped++;
             continue;
@@ -356,14 +311,6 @@
 #ifdef UA_EXTERNAL_NAMESPACES
         if(isExternal == UA_TRUE)
         	UA_ObjectNode_delete((UA_ObjectNode*)current);
-<<<<<<< HEAD
-        }
-=======
-        else
-        	UA_NodeStore_release(current);
-#else
-        UA_NodeStore_release(current);
->>>>>>> 5ad3ae3d
 #endif
         if(retval != UA_STATUSCODE_GOOD) {
             UA_Array_delete(result->references, &UA_TYPES[UA_TYPES_REFERENCEDESCRIPTION], referencesCount);
