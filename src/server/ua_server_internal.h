--- conflicted
+++ resolved
@@ -78,7 +78,6 @@
     UA_RegisteredServer registeredServer;
     UA_DateTime lastSeen;
 } registeredServer_list_entry;
-<<<<<<< HEAD
 
 
 # ifdef UA_ENABLE_DISCOVERY_MULTICAST
@@ -100,8 +99,6 @@
 } serverOnNetwork_hash_entry;
 #endif
 
-=======
->>>>>>> 875d7f06
 #endif
 
 struct UA_Server {
@@ -121,7 +118,6 @@
     /* Discovery */
     LIST_HEAD(registeredServer_list, registeredServer_list_entry) registeredServers; // doubly-linked list of registered servers
     size_t registeredServersSize;
-<<<<<<< HEAD
     struct PeriodicServerRegisterJob *periodicServerRegisterJob;
     UA_Server_registerServerCallback registerServerCallback;
     void* registerServerCallbackData;
@@ -145,8 +141,6 @@
     void* serverOnNetworkCallbackData;
 
 # endif
-=======
->>>>>>> 875d7f06
 #endif
 
     size_t namespacesSize;
@@ -309,9 +303,6 @@
                          const UA_CallMethodRequest *request,
                          UA_CallMethodResult *result);
 
-<<<<<<< HEAD
-
-
 /* Periodic task to clean up the discovery registry */
 void UA_Discovery_cleanupTimedOut(UA_Server *server, UA_DateTime now);
 
@@ -339,9 +330,4 @@
 
 # endif
 
-=======
-/* Periodic task to clean up the discovery registry */
-void UA_Discovery_cleanupTimedOut(UA_Server *server, UA_DateTime now);
-
->>>>>>> 875d7f06
 #endif /* UA_SERVER_INTERNAL_H_ */