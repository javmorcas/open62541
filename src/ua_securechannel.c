--- conflicted
+++ resolved
@@ -130,8 +130,8 @@
 } chunkInfo;
 
 static UA_StatusCode
-UA_SecureChannel_sendChunk(chunkInfo *chunkInfo, UA_ByteString *dst, size_t offset) {
-    UA_SecureChannel *channel = chunkInfo->channel;
+UA_SecureChannel_sendChunk(chunkInfo *ci, UA_ByteString *dst, size_t offset) {
+    UA_SecureChannel *channel = ci->channel;
     UA_StatusCode retval = UA_STATUSCODE_GOOD;
     UA_Connection *connection = channel->connection;
     if(!connection)
@@ -141,15 +141,15 @@
     dst->data = &dst->data[-24];
     dst->length += 24;
     offset += 24;
-    chunkInfo->messageSizeSoFar += offset;
-
-    UA_Boolean abort = (++chunkInfo->chunksSoFar >= connection->remoteConf.maxChunkCount ||
-                        chunkInfo->messageSizeSoFar > connection->remoteConf.maxMessageSize);
+    ci->messageSizeSoFar += offset;
+
+    UA_Boolean abort = (++ci->chunksSoFar >= connection->remoteConf.maxChunkCount ||
+                        ci->messageSizeSoFar > connection->remoteConf.maxMessageSize);
 
 	UA_SecureConversationMessageHeader respHeader;
-	respHeader.messageHeader.messageTypeAndChunkType = chunkInfo->messageType;
+	respHeader.messageHeader.messageTypeAndChunkType = ci->messageType;
     if(!abort) {
-        if(chunkInfo->final)
+        if(ci->final)
             respHeader.messageHeader.messageTypeAndChunkType += UA_CHUNKTYPE_FINAL;
         else
             respHeader.messageHeader.messageTypeAndChunkType += UA_CHUNKTYPE_INTERMEDIATE;
@@ -158,12 +158,12 @@
     }
 
 	respHeader.secureChannelId = channel->securityToken.channelId;
-	respHeader.messageHeader.messageSize = offset;
+	respHeader.messageHeader.messageSize = (UA_UInt32)offset;
 	UA_SymmetricAlgorithmSecurityHeader symSecHeader;
 	symSecHeader.tokenId = channel->securityToken.tokenId;
 
 	UA_SequenceHeader seqHeader;
-	seqHeader.requestId = chunkInfo->requestId;
+	seqHeader.requestId = ci->requestId;
 #ifndef UA_ENABLE_MULTITHREADING
     seqHeader.sequenceNumber = ++channel->sequenceNumber;
 #else
@@ -180,7 +180,7 @@
     connection->send(channel->connection, dst);
 
     // get new buffer for the next chunk
-    if(!chunkInfo->final) {
+    if(!ci->final) {
         retval = connection->getSendBuffer(connection, connection->localConf.sendBufferSize, dst);
         if(retval != UA_STATUSCODE_GOOD)
             return retval;
@@ -245,28 +245,9 @@
         connection->releaseSendBuffer(connection, &message);
         return retval;
     }
-<<<<<<< HEAD
     
     /* content is encoded, send the final chunk */
     ci.final = UA_TRUE;
     retval = UA_SecureChannel_sendChunk(&ci, &message, messagePos);
-=======
-
-    /* now write the header with the size */
-    respHeader.messageHeader.messageSize = (UA_UInt32)messagePos;
-#ifndef UA_ENABLE_MULTITHREADING
-    seqHeader.sequenceNumber = ++channel->sequenceNumber;
-#else
-    seqHeader.sequenceNumber = uatomic_add_return(&channel->sequenceNumber, 1);
-#endif
-
-    messagePos = 0;
-    UA_SecureConversationMessageHeader_encodeBinary(&respHeader, &message, &messagePos);
-    UA_SymmetricAlgorithmSecurityHeader_encodeBinary(&symSecHeader, &message, &messagePos);
-    UA_SequenceHeader_encodeBinary(&seqHeader, &message, &messagePos);
-    message.length = respHeader.messageHeader.messageSize;
-
-    retval = connection->send(connection, &message);
->>>>>>> 6d3d4ec0
     return retval;
 }